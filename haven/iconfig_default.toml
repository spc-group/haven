--- conflicted
+++ resolved
@@ -107,40 +107,4 @@
 
 [camera]
 
-imagej_command = "imagej"
-<<<<<<< HEAD
-
-# Keys for camera definitions must begin with "cam" (e.g. "camA", "camB")
-[camera.camA]
-
-name = "s25id-gige-A"
-description = "GigE Vision A"
-ioc = "camA_ioc"
-
-[stage.Aerotech]
-
-prefix = "vme_crate_ioc"
-pv_vert = ":m1"
-pv_horiz = ":m2"
-
-[power_supply.NHQ01]
-
-prefix = "ps_ioc:NHQ01"
-n_channels = 2
-
-[slits.KB_slits]
-
-prefix = "vme_crate_ioc:KB"
-
-##########################################################
-# An example of a simulated area detector (synApps module
-# "SimDetector") named "sim_det" with PVs matching
-# "99idSimDet:cam1:AcquireRBV"
-##########################################################
-
-# [area_detector.sim_det]
-
-# prefix = "99idSimDet"
-# device_class = "SimDetector"
-=======
->>>>>>> 724cab74
+imagej_command = "imagej"