--- conflicted
+++ resolved
@@ -58,20 +58,6 @@
     collection = client.get_database().get_collection("motor_positions")
     return collection
 
-def rbv(motor):
-    """Helper function to get readback value (rbv)."""
-    try:
-        # Wrap this in a try block because not every signal has this argument
-        motor_data = motor.get(use_monitor=False)
-    except TypeError:
-        log.debug("Failed to do get() with ``use_monitor=False``")
-        motor_data = motor.get()
-    if hasattr(motor_data, "readback"):
-        return motor_data.readback
-    elif hasattr(motor_data, "user_readback"):
-        return motor_data.user_readback
-    else:
-        return motor_data
 
 # Prepare the motor positions
 def rbv(motor):
@@ -114,12 +100,7 @@
         collection = default_collection()
     # Resolve device names or labels
     motors = [registry.find(name=m) for m in motors]
-
-<<<<<<< HEAD
-=======
     # Prepare the motor positions
-
->>>>>>> 55d99729
     motor_axes = []
     for m in motors:
         payload = dict(name=m.name, readback=rbv(m))
@@ -139,7 +120,11 @@
 def print_output(position):
     BOLD = "\033[1m"
     END = "\033[0m"
-    output = f'\n{BOLD}{position.name}{END} (uid="{position.uid}") savetime={datetime.fromtimestamp(position.savetime)}\n'
+    if position.savetime == None:
+        st = None
+    else:
+        st = datetime.fromtimestamp(position.savetime)
+    output = f'\n{BOLD}{position.name}{END} (uid="{position.uid}") savetime={st}\n'
     for idx, motor in enumerate(position.motors):
         # Figure out some nice tree aesthetics
         is_last_motor = idx == (len(position.motors) - 1)
@@ -250,16 +235,9 @@
         plan_args.append(motor)
         plan_args.append(axis.readback)
     yield from bps.mv(*plan_args)
-<<<<<<< HEAD
-
-
-
-def list_current_motor_positions(*motors, name, collection = None):
-=======
     
 
-def list_current_motor_positions(*motors, name="current motor", collection = None):
->>>>>>> 55d99729
+def list_current_motor_positions(*motors, name="current motor", collection=None):
     """list and print the current positions of a number of motors
 
     Parameters
@@ -289,23 +267,6 @@
             payload['offset'] = m.user_offset.get()
         axis = MotorAxis(**payload)
         motor_axes.append(axis)   
-<<<<<<< HEAD
     position = MotorPosition(name=name, motors=motor_axes, uid = None, savetime=time.time())  
     print_output(position)
     
-    
-=======
-    position = MotorPosition(name=name, motors=motor_axes, savetime=time.time())
-  
-    BOLD = "\033[1m"
-    END = "\033[0m"
-    output = f'\n{BOLD}{position.name}{END}\n'
-    for idx, motor in enumerate(position.motors):
-        # Figure out some nice tree aesthetics
-        is_last_motor = idx == (len(position.motors) - 1)
-        box_char = "┗" if is_last_motor else "┣"
-        output += f"{box_char}━{motor.name}: {motor.readback}, offset: {motor.offset}\n"
-            
-
-    print(output, end="")
->>>>>>> 55d99729
