import logging
import warnings
from typing import Optional, Sequence

from ophyd import (
    CamBase,
    SingleTrigger,
    Kind,
    ADComponent as ADCpt,
    EpicsSignal,
)
from ophyd.areadetector.plugins import (
    ImagePlugin_V34,
    PvaPlugin_V34,
    OverlayPlugin,
    ROIPlugin_V34,
)


from .instrument_registry import registry
from .area_detector import DetectorBase, StatsPlugin_V34, SimDetector
from .._iconfig import load_config
from .. import exceptions


log = logging.getLogger(__name__)


__all__ = ["AravisDetector", "load_cameras"]


class AravisCam(CamBase):
    gain_auto = ADCpt(EpicsSignal, "GainAuto")
    acquire_time_auto = ADCpt(EpicsSignal, "ExposureAuto")


class AravisDetector(SingleTrigger, DetectorBase):
    """
    A gige-vision camera described by EPICS.
    """

    cam = ADCpt(AravisCam, "cam1:")
    image = ADCpt(ImagePlugin_V34, "image1:")
    pva = ADCpt(PvaPlugin_V34, "Pva1:")
    overlays = ADCpt(OverlayPlugin, "Over1:")
    roi1 = ADCpt(ROIPlugin_V34, "ROI1:", kind=Kind.config)
    roi2 = ADCpt(ROIPlugin_V34, "ROI2:", kind=Kind.config)
    roi3 = ADCpt(ROIPlugin_V34, "ROI3:", kind=Kind.config)
    roi4 = ADCpt(ROIPlugin_V34, "ROI4:", kind=Kind.config)
    stats1 = ADCpt(StatsPlugin_V34, "Stats1:", kind=Kind.normal)
    stats2 = ADCpt(StatsPlugin_V34, "Stats2:", kind=Kind.normal)
    stats3 = ADCpt(StatsPlugin_V34, "Stats3:", kind=Kind.normal)
    stats4 = ADCpt(StatsPlugin_V34, "Stats4:", kind=Kind.normal)
    stats5 = ADCpt(StatsPlugin_V34, "Stats5:", kind=Kind.normal)


def load_cameras(config=None) -> Sequence[DetectorBase]:
    """Load cameras from config files and add to the registry.

    Returns
    =======
    Sequence[Camera]
      Sequence of the newly created and registered camera objects.

    """
    if config is None:
        config = load_config()
    # Get configuration details for the cameras
    devices = {
        k: v
        for (k, v) in config["camera"].items()
        if hasattr(v, "keys") and "prefix" in v.keys()
    }
    # Load each camera
    cameras = []
    for key, cam_config in devices.items():
        class_name = cam_config.get("device_class", "AravisDetector")
        camera_name = cam_config.get("name", key)
        DeviceClass = globals().get(class_name)
        # Check that it's a valid device class
        if DeviceClass is None:
            msg = f"camera.{key}.device_class={cam_config['device_class']}"
            raise exceptions.UnknownDeviceConfiguration(msg)
<<<<<<< HEAD
        description = cam_config.get("description", cam_config.get("name", key))
        try:
            device = DeviceClass(
                prefix=f"{cam_config['prefix']}:",
                name=cam_config.get("name", key),
                description=description,
                labels={"cameras"},
            )
        except TimeoutError as e:
            log.warning(str(e))
=======
        try:
            device = DeviceClass(
                prefix=f"{cam_config['prefix']}:",
                name=camera_name,
                description=cam_config.get("description", cam_config.get("name", key)),
                labels={"cameras"},
            )
        except TimeoutError:
            log.warning(f"Could not connect to camera: {camera_name}.")
>>>>>>> 5b32afd9
        else:
            registry.register(device)
            cameras.append(device)
    return cameras<|MERGE_RESOLUTION|>--- conflicted
+++ resolved
@@ -76,33 +76,21 @@
     for key, cam_config in devices.items():
         class_name = cam_config.get("device_class", "AravisDetector")
         camera_name = cam_config.get("name", key)
+        description = cam_config.get("description", cam_config.get("name", key))
         DeviceClass = globals().get(class_name)
         # Check that it's a valid device class
         if DeviceClass is None:
             msg = f"camera.{key}.device_class={cam_config['device_class']}"
             raise exceptions.UnknownDeviceConfiguration(msg)
-<<<<<<< HEAD
-        description = cam_config.get("description", cam_config.get("name", key))
         try:
             device = DeviceClass(
                 prefix=f"{cam_config['prefix']}:",
-                name=cam_config.get("name", key),
+                name=camera_name,
                 description=description,
                 labels={"cameras"},
             )
         except TimeoutError as e:
-            log.warning(str(e))
-=======
-        try:
-            device = DeviceClass(
-                prefix=f"{cam_config['prefix']}:",
-                name=camera_name,
-                description=cam_config.get("description", cam_config.get("name", key)),
-                labels={"cameras"},
-            )
-        except TimeoutError:
-            log.warning(f"Could not connect to camera: {camera_name}.")
->>>>>>> 5b32afd9
+            log.warning(f"Could not connect to camera: {camera_name}: {e}.")
         else:
             registry.register(device)
             cameras.append(device)
