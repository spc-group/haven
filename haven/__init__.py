--- conflicted
+++ resolved
@@ -22,11 +22,7 @@
     list_motor_positions,
     get_motor_position,
     recall_motor_position,
-<<<<<<< HEAD
-    list_current_motor_positions
-=======
     list_current_motor_positions,
->>>>>>> 55d99729
 )
 from .instrument import (  # noqa: F401
     ion_chamber,
