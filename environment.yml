--- conflicted
+++ resolved
@@ -57,11 +57,7 @@
     - bluesky >=1.8.1
     - ophyd >=1.6.3
     - ophyd-async >= 0.6.0
-<<<<<<< HEAD
-    - apstools >= 1.6.20
-=======
     - apstools == 1.6.20  # Leave at 1.6.20 until this is fixed: https://github.com/BCDA-APS/apstools/issues/1022
->>>>>>> ecd62ce9
     - pcdsdevices  # For extra signal types
     - pydm >=1.18.0
     - typhos >= 3.1.0  # need the find_signal method on the SignalConnection()
