--- conflicted
+++ resolved
@@ -96,43 +96,6 @@
     return manager
 
 
-@pytest.fixture()
-<<<<<<< HEAD
-def aperture_slits(sim_registry):
-    """A fake slit assembling using the rotary aperture design."""
-    FakeSlits = make_fake_device(ApertureSlits)
-    slits = FakeSlits(
-        prefix="255ida:slits:US:",
-        name="whitebeam_slits",
-        pitch_motor="m3",
-        yaw_motor="m4",
-        horizontal_motor="m1",
-        diagonal_motor="m2",
-        labels={"slits"},
-    )
-    sim_registry.register(slits)
-    return slits
-
-
-# @pytest.fixture()
-# def sim_camera(sim_registry):
-#     FakeCamera = make_fake_device(AravisDetector)
-#     camera = FakeCamera(name="s255id-gige-A", labels={"cameras", "area_detectors"})
-#     sim_registry.register(camera)
-#     camera.pva.pv_name._readback = "255idSimDet:Pva1:Image"
-#     # Registry with the simulated registry
-#     yield camera
-=======
-def sim_camera(sim_registry):
-    FakeCamera = make_fake_device(AravisDetector)
-    camera = FakeCamera(name="s255id-gige-A", labels={"cameras", "area_detectors"})
-    sim_registry.register(camera)
-    camera.pva.pv_name._readback = "255idSimDet:Pva1:Image"
-    # Registry with the simulated registry
-    yield camera
->>>>>>> 0435fcdf
-
-
 class DxpVortex(DxpDetector):
     mcas = DCpt(
         add_dxp_mcas(range_=[0, 1, 2, 3]),
