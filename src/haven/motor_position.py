import logging
import time
from datetime import datetime
from typing import Mapping, Sequence

import intake
from bluesky import plan_stubs as bps
from bluesky import plans as bp
from pydantic import BaseModel
from rich import print as rprint
from tiled.queries import Key, Regex

from .catalog import Catalog, tiled_client
from .instrument import beamline

log = logging.getLogger(__name__)


__all__ = [
    "save_motor_position",
    "list_motor_positions",
    "recall_motor_position",
    "list_current_motor_positions",
]


class MotorAxis(BaseModel):
    name: str
    readback: float
    offset: float | None = None

    def as_dict(self):
        return {"name": self.name, "readback": self.readback, "offset": self.offset}


class MotorPosition(BaseModel):
    name: str
    motors: Sequence[MotorAxis]
    uid: str | None = None
    savetime: float | None = None

    @classmethod
    def _load(Cls, run_md, data_keys, data):
        """Common routines for synch and async loading."""
        if run_md["start"]["plan_name"] != "save_motor_position":
            raise ValueError(f"Run {run_md['start']['uid']} is not a motor position.")
        # Extract motor positions from the run
        motor_axes = []
        for data_key in data_keys.values():
            mname = data_key["object_name"]
            axis = MotorAxis(
                name=mname,
                readback=data[mname][0],
            )
            motor_axes.append(axis)
        # Create the motor position object
        return Cls(
            name=run_md["start"]["position_name"],
            motors=motor_axes,
            uid=run_md["start"]["uid"],
            savetime=run_md["start"]["time"],
        )

    @classmethod
    def load(Cls, run):
        """Create a new MotorPosition object from a Tiled Bluesky run."""
        return Cls._load(
            run_md=run.metadata,
            # Assumes the 0-th descriptor is for the primary stream
            data_keys=run["primary"].metadata["descriptors"][0]["data_keys"],
            data=run["primary"]["data"].read(),
        )

    @classmethod
    async def aload(Cls, scan):
        """Create a new MotorPosition object from a Tiled Bluesky run.
        Similar to ``MotorPosition.load()``, but asynchronous."""
        return Cls._load(
            run_md=await scan.metadata,
            data_keys=await scan.data_keys(),
            data=await scan.data(),
        )


def default_collection():
    catalog = intake.catalog.load_combo_catalog()["haven"]
    client = catalog._asset_registry_db.client
    collection = client.get_database().get_collection("motor_positions")
    return collection


# Prepare the motor positions
async def rbv(motor):
    """Helper function to get readback value (rbv)."""
    if hasattr(motor, "readback"):
        return await motor.readback.get_value()
    elif hasattr(motor, "user_readback"):
        return await motor.user_readback.get_value()
    else:
        return await motor.get_value()


def save_motor_position(*motors, name: str, md: Mapping = {}):
    """A Bluesky plan to Save the current positions of a number of motors.

    Parameters
    ==========
    *motors
      The list of motors (or motor names/labels) whose position to
      save.
    name
      A human-readable name for this position (e.g. "sample center")
    md
      Additional metadata to store with the motor position.

    """
    # Resolve device names or labels
    motors = beamline.registry.findall(motors)
    # Create the new run object
    _md = {
        "position_name": name,
        "plan_name": "save_motor_position",
    }
    _md.update(md)
    yield from bp.count(motors, md=_md)


def print_motor_position(position):
    # Prepare metadata strings for the header
    metadata = []
    if position.uid is not None:
        metadata.append(f'uid="{position.uid}"')
    if position.savetime is not None:
        timestamp = datetime.fromtimestamp(position.savetime).strftime(
            "%Y-%m-%d %H:%M:%S"
        )
        ts_str = f"{timestamp}"
        metadata.append(ts_str)
    if len(metadata) > 0:
        metadata_str = f"{', '.join(metadata)}"
    else:
        metadata_str = ""
    # Write the output header
    outputs = [
        f"[bold]{position.name}[/]",
        f"┃ [italic dim]{metadata_str}[/]",
    ]
    # Write the motor positions
    for idx, motor in enumerate(position.motors):
        # Figure out some nice tree aesthetics
        is_last_motor = idx == (len(position.motors) - 1)
        box_char = "┗" if is_last_motor else "┣"
        outputs.append(
            f"{box_char}━[purple]{motor.name}[/]: "
            f"{motor.readback}, offset: {motor.offset}"
        )
    rprint("\n".join(outputs))


async def list_motor_positions(after: float | None = None, before: float | None = None):
    """Print a list of previously saved motor positions.

    The name and UID will be printed, along with each motor and it's
    position.

    before
      Only include motor positions recorded before this unix
      timestamp if provided.
    after
      Only include motor positions recorded after this unix
      timestamp if provided.

    """
    # Go through the results and display them
    were_found = False
    async for position in get_motor_positions(before=before, after=after):
        if were_found:
            # Add a blank line
            print("\n")
        else:
            were_found = True
        print_motor_position(position)
    # Some feedback in the case of empty motor positions
    if not were_found:
        rprint(f"[yellow]No motor positions found: {before=}, {after=}[/]")


def get_motor_position(uid: str) -> MotorPosition:
    """Retrieve a previously saved motor position from the database.

    Parameters
    ==========
    uid
      The universal identifier for the Bluesky run with motor position
      info.

    Returns
    =======
    position
      The most recent motor position with data retrieved from the
      database.

    """
    # Filter out query parameters that are ``None``
    client = tiled_client()
    run = client[uid]
    # Feedback for if no matching motor positions are in the database
    position = MotorPosition.load(run)
    return position


async def get_motor_positions(
    before: float | None = None,
    after: float | None = None,
    name: str | None = None,
    case_sensitive: bool = True,
) -> list[MotorPosition]:
    """Get all motor position objects from the catalog.

    Parameters
    ==========
    before
      Only include motor positions recorded before this unix
      timestamp if provided.
    after
      Only include motor positions recorded after this unix
      timestamp if provided.
    name
      A regular expression used to filter motor positions based on
      name.
    case_sensitive
      Whether the regular expression is applied with case-sensitivity.

    Returns
    =======
    positions
      The motor positions matching the requested parameters.

    """
    runs = Catalog(client=tiled_client())
    # Filter only saved motor positions
    runs = await runs.search(Key("plan_name") == "save_motor_position")
    # Filter by timestamp
    if before is not None:
        runs = await runs.search(Key("time") < before)
    if after is not None:
        runs = await runs.search(Key("time") > after)
    # Filter by position name
    if name is not None:
        runs = await runs.search(
            Regex("position_name", name, case_sensitive=case_sensitive)
        )
    # Create the actual motor position objects
    async for uid, run in runs.items():
        try:
            yield await MotorPosition.aload(run)
        except KeyError:
            continue


def recall_motor_position(uid: str):
    """Set motors to their previously saved positions.

    Parameters
    ==========
    uid
      The universal identifier for the the document in the collection.

    """
    # Get the saved position from the database
    position = get_motor_position(uid=uid)
    # Create a move plan to recall the position
    plan_args = []
    for axis in position.motors:
<<<<<<< HEAD
        motor = registry.find(name=axis.name)
=======
        motor = beamline.registry.find(name=axis.name)
>>>>>>> ab864034
        plan_args.append(motor)
        plan_args.append(axis.readback)
    yield from bps.mv(*plan_args)


async def list_current_motor_positions(*motors, name="Current motor positions"):
    """list and print the current positions of a number of motors

    Parameters
    ==========
    *motors
      The list of motors (or motor names/labels) whose position to
      save.
    printit
        Whether to print the motor positions to the console.
    name
      A human-readable name for this position (e.g. "sample center")

    """
    # Resolve device names or labels
    motors = [beamline.registry.find(name=m) for m in motors]
    # Build the list of motor positions
    motor_axes = []
    for m in motors:
        payload = dict(name=m.name, readback=await rbv(m))
        # Save the calibration offset for motors
        if hasattr(m, "user_offset"):
            payload["offset"] = await m.user_offset.get_value()
        axis = MotorAxis(**payload)
        motor_axes.append(axis)
    position = MotorPosition(
        name=name, motors=motor_axes, uid=None, savetime=time.time()
    )
    # Display the current motor positions
    print_motor_position(position)


# -----------------------------------------------------------------------------
# :author:    Mark Wolfman
# :email:     wolfman@anl.gov
# :copyright: Copyright © 2023, UChicago Argonne, LLC
#
# Distributed under the terms of the 3-Clause BSD License
#
# The full license is in the file LICENSE, distributed with this software.
#
# DISCLAIMER
#
# THIS SOFTWARE IS PROVIDED BY THE COPYRIGHT HOLDERS AND CONTRIBUTORS
# "AS IS" AND ANY EXPRESS OR IMPLIED WARRANTIES, INCLUDING, BUT NOT
# LIMITED TO, THE IMPLIED WARRANTIES OF MERCHANTABILITY AND FITNESS FOR
# A PARTICULAR PURPOSE ARE DISCLAIMED. IN NO EVENT SHALL THE COPYRIGHT
# HOLDER OR CONTRIBUTORS BE LIABLE FOR ANY DIRECT, INDIRECT, INCIDENTAL,
# SPECIAL, EXEMPLARY, OR CONSEQUENTIAL DAMAGES (INCLUDING, BUT NOT
# LIMITED TO, PROCUREMENT OF SUBSTITUTE GOODS OR SERVICES; LOSS OF USE,
# DATA, OR PROFITS; OR BUSINESS INTERRUPTION) HOWEVER CAUSED AND ON ANY
# THEORY OF LIABILITY, WHETHER IN CONTRACT, STRICT LIABILITY, OR TORT
# (INCLUDING NEGLIGENCE OR OTHERWISE) ARISING IN ANY WAY OUT OF THE USE
# OF THIS SOFTWARE, EVEN IF ADVISED OF THE POSSIBILITY OF SUCH DAMAGE.
#
# -----------------------------------------------------------------------------<|MERGE_RESOLUTION|>--- conflicted
+++ resolved
@@ -272,11 +272,7 @@
     # Create a move plan to recall the position
     plan_args = []
     for axis in position.motors:
-<<<<<<< HEAD
-        motor = registry.find(name=axis.name)
-=======
         motor = beamline.registry.find(name=axis.name)
->>>>>>> ab864034
         plan_args.append(motor)
         plan_args.append(axis.readback)
     yield from bps.mv(*plan_args)
@@ -290,8 +286,6 @@
     *motors
       The list of motors (or motor names/labels) whose position to
       save.
-    printit
-        Whether to print the motor positions to the console.
     name
       A human-readable name for this position (e.g. "sample center")
 
