--- conflicted
+++ resolved
@@ -248,21 +248,12 @@
     # runs = await catalog.search(Key("plan_name") == "save_motor_position")
     # Filter by timestamp
     if before is not None:
-<<<<<<< HEAD
-        queries.append(Key("time") < before)
-    if after is not None:
-        queries.append(Key("time") > after)
-    # Filter by position name
-    if name is not None:
-        queries.append(Regex("position_name", name, case_sensitive=case_sensitive))
-=======
         queries.append(Key("start.time") < before)
     if after is not None:
         queries.append(Key("stop.time") > after)
     # Filter by position name
     if name is not None:
         queries.append(Contains("start.position_name", name))
->>>>>>> 0435fcdf
     # Retrieve from the database
     runs = catalog.runs(queries=queries)
     # Create the actual motor position objects
