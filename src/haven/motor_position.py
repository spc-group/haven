import logging
import time
from datetime import datetime
from typing import Mapping, Sequence

import intake
import re
from bluesky import plan_stubs as bps
from bluesky import plans as bp
from pydantic import BaseModel
from rich import print as rprint
<<<<<<< HEAD
from tiled.queries import Key, Contains
=======
from tiled.queries import Contains, Key
>>>>>>> 1b3b6663

from haven._iconfig import load_config

from .catalog import Catalog, CatalogScan
from .instrument import beamline

log = logging.getLogger(__name__)


__all__ = [
    "save_motor_position",
    "list_motor_positions",
    "recall_motor_position",
    "list_current_motor_positions",
]

def regex_match(pattern, string):
    "Regex match since SQL doesn't natively support regex."
    return re.match(pattern, string) is not None


class MotorAxis(BaseModel):
    name: str
    readback: float
    offset: float | None = None

    def as_dict(self):
        return {"name": self.name, "readback": self.readback, "offset": self.offset}


class MotorPosition(BaseModel):
    name: str
    motors: Sequence[MotorAxis]
    uid: str | None = None
    savetime: float | None = None

    @classmethod
    def _load(Cls, run_md, data_keys, data):
        """Common routines for sync and async loading."""
        if run_md["start"]["plan_name"] != "save_motor_position":
            raise ValueError(f"Run {run_md['start']['uid']} is not a motor position.")
        # Extract motor positions from the run
        motor_axes = []
        for axis_name in data_keys:
            axis = MotorAxis(
                name=axis_name,
                readback=data[axis_name][0],
            )
            motor_axes.append(axis)
        # Create the motor position object
        return Cls(
            name=run_md["start"]["position_name"],
            motors=motor_axes,
            uid=run_md["start"]["uid"],
            savetime=run_md["start"]["time"],
        )

    @classmethod
    def load(Cls, run):
        """Create a new MotorPosition object from a Tiled Bluesky run."""
        data_keys = run["primary"].metadata["data_keys"]
        return Cls._load(
            run_md=run.metadata,
            # Assumes the 0-th descriptor is for the primary stream
<<<<<<< HEAD
            data_keys=run["primary"].metadata["data_keys"].keys(),
=======
            data_keys=data_keys,
>>>>>>> 1b3b6663
            data=run["primary/internal/events"].read(),
        )

    @classmethod
    async def aload(Cls, scan):
        """Create a new MotorPosition object from a Tiled Bluesky run.
        Similar to ``MotorPosition.load()``, but asynchronous."""
        return Cls._load(
            run_md=await scan.metadata,
            data_keys=await scan.data_keys(),
            data=await scan.data(),
        )


def default_collection():
    catalog = intake.catalog.load_combo_catalog()["haven"]
    client = catalog._asset_registry_db.client
    collection = client.get_database().get_collection("motor_positions")
    return collection


# Prepare the motor positions
async def rbv(motor):
    """Helper function to get readback value (rbv)."""
    if hasattr(motor, "readback"):
        return await motor.readback.get_value()
    elif hasattr(motor, "user_readback"):
        return await motor.user_readback.get_value()
    else:
        return await motor.get_value()


def save_motor_position(*motors, name: str, md: Mapping = {}):
    """A Bluesky plan to Save the current positions of a number of motors.

    Parameters
    ==========
    *motors
      The list of motors (or motor names/labels) whose position to
      save.
    name
      A human-readable name for this position (e.g. "sample center")
    md
      Additional metadata to store with the motor position.

    """
    # Resolve device names or labels
    motors = [beamline.devices[motor] for motor in motors]
    # Create the new run object
    _md = {
        "position_name": name,
        "plan_name": "save_motor_position",
    }
    _md.update(md)
    yield from bp.count(motors, md=_md)


def print_motor_position(position):
    # Prepare metadata strings for the header
    metadata = []
    if position.uid is not None:
        metadata.append(f'uid="{position.uid}"')
    if position.savetime is not None:
        timestamp = datetime.fromtimestamp(position.savetime).strftime(
            "%Y-%m-%d %H:%M:%S"
        )
        ts_str = f"{timestamp}"
        metadata.append(ts_str)
    if len(metadata) > 0:
        metadata_str = f"{', '.join(metadata)}"
    else:
        metadata_str = ""
    # Write the output header
    outputs = [
        f"[bold]{position.name}[/]",
        f"┃ [italic dim]{metadata_str}[/]",
    ]
    # Write the motor positions
    for idx, motor in enumerate(position.motors):
        # Figure out some nice tree aesthetics
        is_last_motor = idx == (len(position.motors) - 1)
        box_char = "┗" if is_last_motor else "┣"
        outputs.append(
            f"{box_char}━[purple]{motor.name}[/]: "
            f"{motor.readback}, offset: {motor.offset}"
        )
    rprint("\n".join(outputs))


async def list_motor_positions(after: float | None = None, before: float | None = None):
    """Print a list of previously saved motor positions.

    The name and UID will be printed, along with each motor and it's
    position.

    before
      Only include motor positions recorded before this unix
      timestamp if provided.
    after
      Only include motor positions recorded after this unix
      timestamp if provided.

    """
    # Go through the results and display them
    were_found = False
    async for position in get_motor_positions(before=before, after=after):
        if were_found:
            # Add a blank line
            print("\n")
        else:
            were_found = True
        print_motor_position(position)
    # Some feedback in the case of empty motor positions
    if not were_found:
        rprint(f"[yellow]No motor positions found: {before=}, {after=}[/]")


async def get_motor_position(uid: str) -> MotorPosition:
    """Retrieve a previously saved motor position from the database.

    Parameters
    ==========
    uid
      The universal identifier for the Bluesky run with motor position
      info.

    Returns
    =======
    position
      The most recent motor position with data retrieved from the
      database.

    """
    # Filter out query parameters that are ``None``
    catalog_name = load_config()["tiled"]["default_catalog"]
    run = CatalogScan("/".join([catalog_name, uid]))
    # Feedback for if no matching motor positions are in the database
    position = await MotorPosition.aload(run)
    return position


async def get_motor_positions(
    before: float | None = None,
    after: float | None = None,
    name: str | None = None,
<<<<<<< HEAD
=======
    case_sensitive: bool = True,
    catalog: Catalog | None = None,
>>>>>>> 1b3b6663
) -> list[MotorPosition]:
    """Get all motor position objects from the catalog.

    Parameters
    ==========
    before
      Only include motor positions recorded before this unix
      timestamp if provided.
    after
      Only include motor positions recorded after this unix
      timestamp if provided.
    name
      A regular expression used to filter motor positions based on
      name.

    Returns
    =======
    positions
      The motor positions matching the requested parameters.

    """
    if catalog is None:
        path = load_config()["tiled"]["default_catalog"]
        catalog = Catalog(path=path)
    # Filter only saved motor positions
<<<<<<< HEAD
    runs = await runs.search(Key("start.plan_name") == "save_motor_position")
    # Filter by timestamp
    if before is not None:
        runs = await runs.search(Key("start.time") < before)
    if after is not None:
        runs = await runs.search(Key("start.time") > after)
    # Filter by position name
    if name is not None:
        # breakpoint()
        runs = await runs.search(
            Contains("start.position_name", name)
        )
=======
    queries = [Key("plan_name") == "save_motor_position"]
    # runs = await catalog.search(Key("plan_name") == "save_motor_position")
    # Filter by timestamp
    if before is not None:
        queries.append(Key("start.time") < before)
    if after is not None:
        queries.append(Key("stop.time") > after)
    # Filter by position name
    if name is not None:
        queries.append(Contains("start.position_name", name))
    # Retrieve from the database
    runs = catalog.runs(queries=queries)
>>>>>>> 1b3b6663
    # Create the actual motor position objects
    async for run in runs:
        yield await MotorPosition.aload(run)


def recall_motor_position(uid: str):
    """Set motors to their previously saved positions.

    Parameters
    ==========
    uid
      The universal identifier for the the document in the collection.

    """

    # Get the saved position from the database
    def builder():
        return get_motor_position(uid=uid)

    (task,) = yield from bps.wait_for([builder])
    position = task.result()
    # Create a move plan to recall the position
    plan_args = []
    for axis in position.motors:
        motor = beamline.devices[axis.name]
        plan_args.append(motor)
        plan_args.append(axis.readback)
    yield from bps.mv(*plan_args)


async def list_current_motor_positions(*motors, name="Current motor positions"):
    """list and print the current positions of a number of motors

    Parameters
    ==========
    *motors
      The list of motors (or motor names/labels) whose position to
      save.
    name
      A human-readable name for this position (e.g. "sample center")

    """
    # Resolve device names or labels
    motors = [beamline.devices[m] for m in motors]
    # Build the list of motor positions
    motor_axes = []
    for m in motors:
        payload = dict(name=m.name, readback=await rbv(m))
        # Save the calibration offset for motors
        if hasattr(m, "user_offset"):
            payload["offset"] = await m.user_offset.get_value()
        axis = MotorAxis(**payload)
        motor_axes.append(axis)
    position = MotorPosition(
        name=name, motors=motor_axes, uid=None, savetime=time.time()
    )
    # Display the current motor positions
    print_motor_position(position)


# -----------------------------------------------------------------------------
# :author:    Mark Wolfman
# :email:     wolfman@anl.gov
# :copyright: Copyright © 2023, UChicago Argonne, LLC
#
# Distributed under the terms of the 3-Clause BSD License
#
# The full license is in the file LICENSE, distributed with this software.
#
# DISCLAIMER
#
# THIS SOFTWARE IS PROVIDED BY THE COPYRIGHT HOLDERS AND CONTRIBUTORS
# "AS IS" AND ANY EXPRESS OR IMPLIED WARRANTIES, INCLUDING, BUT NOT
# LIMITED TO, THE IMPLIED WARRANTIES OF MERCHANTABILITY AND FITNESS FOR
# A PARTICULAR PURPOSE ARE DISCLAIMED. IN NO EVENT SHALL THE COPYRIGHT
# HOLDER OR CONTRIBUTORS BE LIABLE FOR ANY DIRECT, INDIRECT, INCIDENTAL,
# SPECIAL, EXEMPLARY, OR CONSEQUENTIAL DAMAGES (INCLUDING, BUT NOT
# LIMITED TO, PROCUREMENT OF SUBSTITUTE GOODS OR SERVICES; LOSS OF USE,
# DATA, OR PROFITS; OR BUSINESS INTERRUPTION) HOWEVER CAUSED AND ON ANY
# THEORY OF LIABILITY, WHETHER IN CONTRACT, STRICT LIABILITY, OR TORT
# (INCLUDING NEGLIGENCE OR OTHERWISE) ARISING IN ANY WAY OUT OF THE USE
# OF THIS SOFTWARE, EVEN IF ADVISED OF THE POSSIBILITY OF SUCH DAMAGE.
#
# -----------------------------------------------------------------------------<|MERGE_RESOLUTION|>--- conflicted
+++ resolved
@@ -4,16 +4,11 @@
 from typing import Mapping, Sequence
 
 import intake
-import re
 from bluesky import plan_stubs as bps
 from bluesky import plans as bp
 from pydantic import BaseModel
 from rich import print as rprint
-<<<<<<< HEAD
-from tiled.queries import Key, Contains
-=======
 from tiled.queries import Contains, Key
->>>>>>> 1b3b6663
 
 from haven._iconfig import load_config
 
@@ -29,10 +24,6 @@
     "recall_motor_position",
     "list_current_motor_positions",
 ]
-
-def regex_match(pattern, string):
-    "Regex match since SQL doesn't natively support regex."
-    return re.match(pattern, string) is not None
 
 
 class MotorAxis(BaseModel):
@@ -78,11 +69,7 @@
         return Cls._load(
             run_md=run.metadata,
             # Assumes the 0-th descriptor is for the primary stream
-<<<<<<< HEAD
-            data_keys=run["primary"].metadata["data_keys"].keys(),
-=======
             data_keys=data_keys,
->>>>>>> 1b3b6663
             data=run["primary/internal/events"].read(),
         )
 
@@ -228,11 +215,8 @@
     before: float | None = None,
     after: float | None = None,
     name: str | None = None,
-<<<<<<< HEAD
-=======
     case_sensitive: bool = True,
     catalog: Catalog | None = None,
->>>>>>> 1b3b6663
 ) -> list[MotorPosition]:
     """Get all motor position objects from the catalog.
 
@@ -247,6 +231,8 @@
     name
       A regular expression used to filter motor positions based on
       name.
+    case_sensitive
+      Whether the regular expression is applied with case-sensitivity.
 
     Returns
     =======
@@ -258,20 +244,6 @@
         path = load_config()["tiled"]["default_catalog"]
         catalog = Catalog(path=path)
     # Filter only saved motor positions
-<<<<<<< HEAD
-    runs = await runs.search(Key("start.plan_name") == "save_motor_position")
-    # Filter by timestamp
-    if before is not None:
-        runs = await runs.search(Key("start.time") < before)
-    if after is not None:
-        runs = await runs.search(Key("start.time") > after)
-    # Filter by position name
-    if name is not None:
-        # breakpoint()
-        runs = await runs.search(
-            Contains("start.position_name", name)
-        )
-=======
     queries = [Key("plan_name") == "save_motor_position"]
     # runs = await catalog.search(Key("plan_name") == "save_motor_position")
     # Filter by timestamp
@@ -284,7 +256,6 @@
         queries.append(Contains("start.position_name", name))
     # Retrieve from the database
     runs = catalog.runs(queries=queries)
->>>>>>> 1b3b6663
     # Create the actual motor position objects
     async for run in runs:
         yield await MotorPosition.aload(run)
