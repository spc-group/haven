import asyncio
import logging
import time

import numpy as np
import databroker  # noqa: F401
from bluesky import plan_stubs as bps  # noqa: F401
from bluesky.plan_stubs import mv, mvr, rd  # noqa: F401
from bluesky import plans as bp  # noqa: F401
from bluesky import preprocessors as bpp  # noqa: F401
from bluesky import suspenders  # noqa: F401
from bluesky.callbacks.best_effort import BestEffortCallback  # noqa: F401
from bluesky.run_engine import RunEngine, call_in_bluesky_event_loop  # noqa: F401
from bluesky.simulators import summarize_plan  # noqa: F401
from ophyd_async.core import NotConnected
from ophydregistry import ComponentNotFound
from rich import print
from rich.align import Align
from rich.console import Console
from rich.panel import Panel
from rich.theme import Theme

import haven  # noqa: F401
<<<<<<< HEAD
from haven.xdi_export import XDIWriter
=======
from haven import plans  # noqa: F401
>>>>>>> 0435fcdf

logging.basicConfig(level=logging.WARNING)

log = logging.getLogger(__name__)

# Load the Tiled catalog for reading data back outline
catalog = haven.tiled_client()

# Create a run engine
RE = haven.run_engine(
<<<<<<< HEAD
    connect_databroker=True,
    call_returns_result=False,
=======
    connect_kafka=True,
    call_returns_result=True,
>>>>>>> 0435fcdf
    use_bec=False,
)


# Prepare the haven instrument
config = haven.load_config()
t0 = time.monotonic()
print(f"Initializing [bold cyan]{config['beamline']['name']}[/]…", flush=True)
loader_exception = None
haven.beamline.load()
try:
    call_in_bluesky_event_loop(haven.beamline.connect())
except NotConnected as exc:
    log.exception(exc)
    # Save the exception so we can alert the user later
    loader_exception = exc
num_devices = len(haven.beamline.devices.root_devices)
print(f"Connected to {num_devices} devices in {time.monotonic() - t0:.2f} seconds.", flush=True)

<<<<<<< HEAD
# Save references to some commonly used things in the global namespace
registry = haven.beamline.registry
try:
    ion_chambers = registry.findall("ion_chambers", allow_none=True)
except ComponentNotFound as exc:
    log.exception(exc)
for cpt in registry._objects_by_name.values():
    # Replace spaces and other illegal characters in variable name
    # name = re.sub('\W|^(?=\d)','_', cpt.name)
    name = haven.sanitize_name(cpt.name)
    # Add the device as a variable in module's globals
    globals().setdefault(name, cpt)

# Default tiled client
client = haven.tiled_client()

# Extra startup script for Jerry's beamtime
import pyqtgraph as pg
def view_images(uid):
    run = client[uid]
    data = run['primary/data']
    im = np.sum(data['eiger_image'].read().compute(), axis=1)
    return pg.image(im)
writer = XDIWriter("/net/s25data/export/25-ID-D/commissioning/2024-11-13-asymmotron/{day}{hour}{minute}_{sample_name}_{scan_id}.csv", metadata_keys=["purpose"], sep=",")
# RE.subscribe(writer)
detectors = [eiger, I0, IpreKB, analyzer0, analyzer1, analyzer2, analyzer3]
=======
# Save references to all the devices in the global namespace
devices = haven.beamline.devices
ion_chambers = devices.findall("ion_chambers", allow_none=True)
for cpt in devices.all_devices:
    # Make sure we're not adding a readback value with the same name
    # as its parent.
    if cpt.parent is not None and cpt.name == cpt.parent.name:
        continue
    # Replace spaces and other illegal characters in variable name
    name = haven.sanitize_name(cpt.name)
    # Add the device as a variable in module's globals
    globals().setdefault(name, cpt)
>>>>>>> 0435fcdf

# Print helpful information to the console
custom_theme = Theme(
    {
        "code": "white on grey27",
    }
)
console = Console(theme=custom_theme)
motd = (
    "[bold]Devices[/bold] are available directly by name or though the [italic]devices[/italic].\n"
    " ┣━ [code]m2 = sim_motor_2[/]\n"
    " ┃    —or—\n"
    " ┗━ [code]m2 = devices['sim_motor_2'][/]\n"
    "\n"
    "[bold]Haven plans and plan-stubs[/bold] are available as "
    "[italic]plans[/].\n"
    " ┗━ [code]plan = plans.xafs_scan(ion_chambers, -50, 100, 1, E0=8333)[/]\n"
    "\n"
    "The [bold]RunEngine[/bold] is available as [italic]RE[/italic].\n"
    " ┗━ [code]RE(bps.mv(m2, 2))[/code]\n"
    "\n"
    "The run engine is also registered as the transform [italic]<[/].\n"
    " ┣━ [code]<mv(m, 2)[/code] (absolute move)\n"
    " ┣━ [code]<mvr(m, 2)[/code] (relative move)\n"
    " ┗━ [code]<rd(m)[/code] (read)\n"
    "\n"
    "Run [code]help(haven)[/code] for more information."
)
print("")  # Blank line for separation
console.print(
    Panel(
        motd,
        title="Welcome to the [bold purple]Haven[/] beamline control system.",
        subtitle="[link=https://haven-spc.readthedocs.io/en/latest/]haven-spc.readthedocs.io[/]",
        expand=False,
    )
)

# Make an alert in case devices did not connect properly
if loader_exception is not None:
    console.print(Align.center("\n[bold red][blink]:fire:[/] Some devices did not connect properly! See logs for details. [blink]:fire:[/][/]"))<|MERGE_RESOLUTION|>--- conflicted
+++ resolved
@@ -21,11 +21,7 @@
 from rich.theme import Theme
 
 import haven  # noqa: F401
-<<<<<<< HEAD
-from haven.xdi_export import XDIWriter
-=======
 from haven import plans  # noqa: F401
->>>>>>> 0435fcdf
 
 logging.basicConfig(level=logging.WARNING)
 
@@ -36,13 +32,8 @@
 
 # Create a run engine
 RE = haven.run_engine(
-<<<<<<< HEAD
-    connect_databroker=True,
-    call_returns_result=False,
-=======
     connect_kafka=True,
     call_returns_result=True,
->>>>>>> 0435fcdf
     use_bec=False,
 )
 
@@ -62,34 +53,6 @@
 num_devices = len(haven.beamline.devices.root_devices)
 print(f"Connected to {num_devices} devices in {time.monotonic() - t0:.2f} seconds.", flush=True)
 
-<<<<<<< HEAD
-# Save references to some commonly used things in the global namespace
-registry = haven.beamline.registry
-try:
-    ion_chambers = registry.findall("ion_chambers", allow_none=True)
-except ComponentNotFound as exc:
-    log.exception(exc)
-for cpt in registry._objects_by_name.values():
-    # Replace spaces and other illegal characters in variable name
-    # name = re.sub('\W|^(?=\d)','_', cpt.name)
-    name = haven.sanitize_name(cpt.name)
-    # Add the device as a variable in module's globals
-    globals().setdefault(name, cpt)
-
-# Default tiled client
-client = haven.tiled_client()
-
-# Extra startup script for Jerry's beamtime
-import pyqtgraph as pg
-def view_images(uid):
-    run = client[uid]
-    data = run['primary/data']
-    im = np.sum(data['eiger_image'].read().compute(), axis=1)
-    return pg.image(im)
-writer = XDIWriter("/net/s25data/export/25-ID-D/commissioning/2024-11-13-asymmotron/{day}{hour}{minute}_{sample_name}_{scan_id}.csv", metadata_keys=["purpose"], sep=",")
-# RE.subscribe(writer)
-detectors = [eiger, I0, IpreKB, analyzer0, analyzer1, analyzer2, analyzer3]
-=======
 # Save references to all the devices in the global namespace
 devices = haven.beamline.devices
 ion_chambers = devices.findall("ion_chambers", allow_none=True)
@@ -102,7 +65,6 @@
     name = haven.sanitize_name(cpt.name)
     # Add the device as a variable in module's globals
     globals().setdefault(name, cpt)
->>>>>>> 0435fcdf
 
 # Print helpful information to the console
 custom_theme = Theme(
