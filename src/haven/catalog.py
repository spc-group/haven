--- conflicted
+++ resolved
@@ -187,56 +187,6 @@
     Makes sure the path to the API is present, and API version.
 
     """
-<<<<<<< HEAD
-
-    def __init__(
-        self,
-        *args,
-        **kwargs,
-    ):
-        super().__init__(*args, **kwargs)
-        self._lock = threading.Lock()
-
-    def write_safe(self):
-        """
-        Check that it is safe to write.
-
-        SQLite is not threadsafe for concurrent _writes_.
-        """
-        is_main_thread = threading.current_thread().ident == self._owner_thread
-        sqlite_is_safe = sqlite3.threadsafety == 1
-        return is_main_thread or sqlite_is_safe
-
-    # Wrap the accessor methods so they wait for the lock
-    clear = with_thread_lock(Cache.clear)
-    set = with_thread_lock(Cache.set)
-    get = with_thread_lock(Cache.get)
-    delete = with_thread_lock(Cache.delete)
-
-
-def tiled_client(
-    entry_node=None, uri=None, cache_filepath=None, structure_clients="dask"
-):
-    config = load_config()
-    # Create a cache for saving local copies
-    if cache_filepath is None:
-        cache_filepath = config["database"].get("tiled", {}).get("cache_filepath", "")
-        cache_filepath = cache_filepath or None
-    if cache_filepath is None:
-        cache = None
-    elif os.access(cache_filepath, os.W_OK):
-        cache = ThreadSafeCache(filepath=cache_filepath)
-    else:
-        warnings.warn(f"Cache file is not writable: {cache_filepath}")
-    # Create the client
-    if uri is None:
-        uri = config["database"]["tiled"]["uri"]
-    client_ = from_uri(uri, structure_clients)
-    if entry_node is None:
-        entry_node = config["database"]["tiled"]["entry_node"]
-    client_ = client_[entry_node]
-    return client_
-=======
     uri = uri.rstrip("/")
     parts = uri.split("/")
     if "api" not in parts:
@@ -248,7 +198,6 @@
     new_uri = "/".join([*parts, *new_parts])
     log.info(f"Resolved {uri} to {new_uri}")
     return new_uri
->>>>>>> 0435fcdf
 
 
 class CatalogScan:
