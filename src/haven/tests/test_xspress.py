--- conflicted
+++ resolved
@@ -102,14 +102,9 @@
 
 async def test_stage_ndattributes(detector):
     num_elem = 8
-<<<<<<< HEAD
     set_mock_value(detector.driver.number_of_elements, num_elem)
     set_mock_value(detector.driver.nd_attributes_file, "XSP3.xml")
-=======
     num_params = 1
-    set_mock_value(detector.drv.number_of_elements, num_elem)
-    set_mock_value(detector.drv.nd_attributes_file, "XSP3.xml")
->>>>>>> 16c1cc76
     await detector.stage()
     xml_mock = get_mock_put(detector.driver.nd_attributes_file)
     assert xml_mock.called
