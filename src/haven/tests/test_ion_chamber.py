--- conflicted
+++ resolved
@@ -42,14 +42,9 @@
     expected_readables = [
         "I0-net_current",
         "I0-raw_current",
-<<<<<<< HEAD
-        "I0-counts",
-        "I0-count_rate",
-=======
         "I0-count",
         "I0-count_rate",
         "I0-raw_count_rate",
->>>>>>> f112dd32
         "I0-voltmeter-analog_inputs-1-final_value",
         "I0-mcs-scaler-channels-0-net_count",
         "I0-mcs-scaler-channels-0-raw_count",
@@ -60,11 +55,7 @@
     assert sorted(actual_readables) == sorted(expected_readables)
     # Check signal hints
     expected_hints = [
-<<<<<<< HEAD
-        "I0-counts",
-=======
         "I0-count",
->>>>>>> f112dd32
         "I0-count_rate",
     ]
     actual_hints = ion_chamber.hints["fields"]
