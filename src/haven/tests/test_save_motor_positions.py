import datetime as dt
import logging
import re
from datetime import datetime
from unittest.mock import MagicMock
from zoneinfo import ZoneInfo

import pandas as pd
import pytest
import time_machine
from ophyd_async.testing import set_mock_value
<<<<<<< HEAD
from tiled.adapters.mapping import MapAdapter
from tiled.adapters.table import TableAdapter
from tiled.adapters.xarray import DatasetAdapter
from tiled.client import Context, from_context
from tiled.server.app import build_app
from firefly.tests.fake_position_runs import position_runs
=======
from pytest_httpx import IteratorStream
from tiled.serialization.table import serialize_arrow
>>>>>>> 1b3b6663

from haven.devices import Motor
from haven.motor_position import (
    get_motor_position,
    get_motor_positions,
    list_current_motor_positions,
    list_motor_positions,
    recall_motor_position,
    save_motor_position,
)

log = logging.getLogger(__name__)

# Use a timezone we're not likely to be in for testing tz-aware behavior
fake_time = dt.datetime(2022, 8, 19, 19, 10, 51, tzinfo=ZoneInfo("Asia/Taipei"))


<<<<<<< HEAD
@pytest.fixture()
def client(mocker):
    tree = MapAdapter(position_runs)
    app = build_app(tree)
    with Context.from_app(app) as context:
        client = from_context(context)
        mocker.patch(
            "haven.motor_position.tiled_client", MagicMock(return_value=client)
        )
        yield client
=======
scan1_metadata = {
    "id": "scan1",
    "attributes": {
        "metadata": {
            "start": {
                "plan_name": "save_motor_position",
                "position_name": "Good position A",
                "uid": "scan1",
                "time": 1725897133,
            }
        }
    },
}


scan2_metadata = {
    "id": "scan2",
    "attributes": {
        "metadata": {
            "start": {
                "plan_name": "save_motor_position",
                "position_name": "Good position B",
                "uid": "scan2",
                "time": 150,
            }
        }
    },
}


@pytest.fixture()
def tiled_api(httpx_mock):
    httpx_mock.add_response(
        url=re.compile("^http://localhost:8000/api/v1/search/testing/"),
        json={
            "data": [scan1_metadata, scan2_metadata],
            "links": {"next": None},
        },
        is_optional=True,
    )
    httpx_mock.add_response(
        url=re.compile(
            "^http://localhost:8000/api/v1/metadata/testing%2Fscan[0-9]%2Fstreams%2Fprimary$"
        ),
        json={
            "data": {
                "attributes": {
                    "metadata": {
                        "data_keys": {
                            "motor_A": {"object_name": "motor_A"},
                            "motor_B": {"object_name": "motor_B"},
                        },
                    },
                },
            },
        },
        is_reusable=True,
    )
    httpx_mock.add_response(
        url=re.compile(
            "^http://localhost:8000/api/v1/metadata/testing%2Fscan[1-2]%2Fstreams%2Fprimary%2Finternal$"
        ),
        json={
            "data": {
                "attributes": {
                    "structure_family": "table",
                },
            },
        },
        is_reusable=True,
    )
    httpx_mock.add_response(
        url=re.compile(
            "^http://localhost:8000/api/v1/table/full/testing%2Fscan[1-2]%2Fstreams%2Fprimary%2Finternal$"
        ),
        stream=IteratorStream(
            [
                serialize_arrow(
                    pd.DataFrame(
                        {
                            "motor_A": [12.0],
                            "motor_B": [-113.25],
                        }
                    ),
                    metadata={},
                )
            ]
        ),
        is_reusable=True,
    )
    httpx_mock.add_response(
        url="http://localhost:8000/api/v1/metadata/testing%2Fscan1",
        json={"data": scan1_metadata},
        is_optional=True,
    )
>>>>>>> 1b3b6663


@pytest.fixture
async def motors(sim_registry):
    # Create the motors
    motors = [
        Motor("", name="motor_A"),
        Motor("", name="motor_B"),
    ]
    for motor in motors:
        await motor.connect(mock=True)
        sim_registry.register(motor)
    return motors


def test_save_motor_position_by_device(motors):
    # Move to some other motor position so we can tell it saved the right one
    motorA, motorB = motors
    # Save the current motor position
    plan = save_motor_position(motorA, motorB, name="Sample center")
    # Check that the right read messages get emitted
    messages = list(plan)
    # Check that the motors got saved
    readA, readB = messages[6:8]
    assert readA.obj is motorA
    assert readB.obj is motorB


def test_save_motor_position_by_name(motors):
    # Check that no entry exists before saving it
    motorA, motorB = motors
    # Save the current motor position
    plan = save_motor_position(motorA.name, motorB.name, name="Sample center")
    # Check that the motors got saved
    # Check that the right read messages get emitted
    messages = list(plan)
    # Check that the motors got saved
    readA, readB = messages[6:8]
    assert readA.obj is motorA
    assert readB.obj is motorB


async def test_get_motor_position(tiled_api):
    uid = "scan1"
    result = await get_motor_position(uid=uid)
    assert result.name == "Good position A"
    assert result.motors[0].name == "motor_A"
    assert result.motors[0].readback == 12.0


async def test_get_motor_positions(tiled_api):
    results = get_motor_positions(after=1725897100, before=1725897200)
    list_motor_positions(after=1725897100, before=1725897200)
    results = [pos async for pos in results]
    assert len(results) == 3
    # Check the motor position details
<<<<<<< HEAD
    motorA, *_ = results
    assert motorA.uid == "a9b3e0fa-eba1-43e0-a38c-c7ac76278000"


async def test_get_motor_positions_by_name(client):
    results = get_motor_positions(name="Good position A")
=======
    motorA, motorB = results
    assert motorA.uid == "scan1"


async def test_get_motor_positions_by_name(tiled_api):
    results = get_motor_positions(name=r"^.*good.+itio.+[AB]$", case_sensitive=False)
>>>>>>> 1b3b6663
    results = [pos async for pos in results]
    assert len(results) == 3
    # Check the motor position details
<<<<<<< HEAD
    motorA, *_ = results
    assert motorA.uid == "a9b3e0fa-eba1-43e0-a38c-c7ac76278000"
=======
    motorA, motorB = results
    assert motorA.uid == "scan1"
>>>>>>> 1b3b6663


async def test_recall_motor_position(tiled_api, motors):
    # Re-set the previous value
    uid = "scan1"
    plan = recall_motor_position(uid=uid)
    wf_message = next(plan)
    assert wf_message.command == "wait_for"
    # Inject a valid motor position back in to mock the wait_for plan
    position = await get_motor_position(uid)
    task = MagicMock()
    task.result.return_value = position
    next_msg = plan.send((task,))
    messages = [next_msg, *plan]
    # Check the plan output
    msg0 = messages[0]
    assert msg0.obj.name == "motor_A"
    assert msg0.args[0] == 12.0
    msg1 = messages[1]
    assert msg1.obj.name == "motor_B"
    assert msg1.args[0] == -113.25


@time_machine.travel(fake_time, tick=True)
async def test_list_motor_positions(tiled_api, capsys):
    # Do the listing
    await list_motor_positions()
    # Check stdout for printed motor positions
    captured = capsys.readouterr()
    assert len(captured.out) > 0
    first_motor = captured.out.split("\n\n")[0]
    uid = "scan1"
    timestamp = "2024-09-09 23:52:13"
    expected = "\n".join(
        [
            f"Good position A",
            f'┃ uid="{uid}", {timestamp}',
            f"┣━motor_A: 12.0, offset: None",
            f"┗━motor_B: -113.25, offset: None",
        ]
    )
    # print(first_motor)
    # print("===")
    # print(expected)
    assert first_motor == expected


@time_machine.travel(fake_time, tick=True)
async def test_list_current_motor_positions(motors, capsys):
    # Get our simulated motors into the device registry
    motorA, motorB = motors
    with capsys.disabled():
        # Move to some other motor position so we can tell it saved the right one
        set_mock_value(motorA.user_readback, 11.0)
        set_mock_value(motorA.user_offset, 1.5)
        set_mock_value(motorB.user_readback, 23.0)
    # List the current motor position
    await list_current_motor_positions(motorA, motorB, name="Current motor positions")
    # Check stdout for printed motor positions
    captured = capsys.readouterr()
    assert len(captured.out) > 0
    timestamp = "2022-08-19 19:10:51"
    expected = "\n".join(
        [
            f"Current motor positions",
            f"┃ {timestamp}",
            f"┣━motor_A: 11.0, offset: 1.5",
            f"┗━motor_B: 23.0, offset: 0.0",
        ]
    )
    assert captured.out.strip("\n") == expected.strip("\n")


# -----------------------------------------------------------------------------
# :author:    Mark Wolfman
# :email:     wolfman@anl.gov
# :copyright: Copyright © 2023, UChicago Argonne, LLC
#
# Distributed under the terms of the 3-Clause BSD License
#
# The full license is in the file LICENSE, distributed with this software.
#
# DISCLAIMER
#
# THIS SOFTWARE IS PROVIDED BY THE COPYRIGHT HOLDERS AND CONTRIBUTORS
# "AS IS" AND ANY EXPRESS OR IMPLIED WARRANTIES, INCLUDING, BUT NOT
# LIMITED TO, THE IMPLIED WARRANTIES OF MERCHANTABILITY AND FITNESS FOR
# A PARTICULAR PURPOSE ARE DISCLAIMED. IN NO EVENT SHALL THE COPYRIGHT
# HOLDER OR CONTRIBUTORS BE LIABLE FOR ANY DIRECT, INDIRECT, INCIDENTAL,
# SPECIAL, EXEMPLARY, OR CONSEQUENTIAL DAMAGES (INCLUDING, BUT NOT
# LIMITED TO, PROCUREMENT OF SUBSTITUTE GOODS OR SERVICES; LOSS OF USE,
# DATA, OR PROFITS; OR BUSINESS INTERRUPTION) HOWEVER CAUSED AND ON ANY
# THEORY OF LIABILITY, WHETHER IN CONTRACT, STRICT LIABILITY, OR TORT
# (INCLUDING NEGLIGENCE OR OTHERWISE) ARISING IN ANY WAY OUT OF THE USE
# OF THIS SOFTWARE, EVEN IF ADVISED OF THE POSSIBILITY OF SUCH DAMAGE.
#
# ----------------------------------------------------------------------------- position<|MERGE_RESOLUTION|>--- conflicted
+++ resolved
@@ -9,17 +9,8 @@
 import pytest
 import time_machine
 from ophyd_async.testing import set_mock_value
-<<<<<<< HEAD
-from tiled.adapters.mapping import MapAdapter
-from tiled.adapters.table import TableAdapter
-from tiled.adapters.xarray import DatasetAdapter
-from tiled.client import Context, from_context
-from tiled.server.app import build_app
-from firefly.tests.fake_position_runs import position_runs
-=======
 from pytest_httpx import IteratorStream
 from tiled.serialization.table import serialize_arrow
->>>>>>> 1b3b6663
 
 from haven.devices import Motor
 from haven.motor_position import (
@@ -37,18 +28,6 @@
 fake_time = dt.datetime(2022, 8, 19, 19, 10, 51, tzinfo=ZoneInfo("Asia/Taipei"))
 
 
-<<<<<<< HEAD
-@pytest.fixture()
-def client(mocker):
-    tree = MapAdapter(position_runs)
-    app = build_app(tree)
-    with Context.from_app(app) as context:
-        client = from_context(context)
-        mocker.patch(
-            "haven.motor_position.tiled_client", MagicMock(return_value=client)
-        )
-        yield client
-=======
 scan1_metadata = {
     "id": "scan1",
     "attributes": {
@@ -144,7 +123,6 @@
         json={"data": scan1_metadata},
         is_optional=True,
     )
->>>>>>> 1b3b6663
 
 
 @pytest.fixture
@@ -197,35 +175,20 @@
 
 async def test_get_motor_positions(tiled_api):
     results = get_motor_positions(after=1725897100, before=1725897200)
-    list_motor_positions(after=1725897100, before=1725897200)
     results = [pos async for pos in results]
-    assert len(results) == 3
+    assert len(results) == 2
     # Check the motor position details
-<<<<<<< HEAD
-    motorA, *_ = results
-    assert motorA.uid == "a9b3e0fa-eba1-43e0-a38c-c7ac76278000"
-
-
-async def test_get_motor_positions_by_name(client):
-    results = get_motor_positions(name="Good position A")
-=======
     motorA, motorB = results
     assert motorA.uid == "scan1"
 
 
 async def test_get_motor_positions_by_name(tiled_api):
     results = get_motor_positions(name=r"^.*good.+itio.+[AB]$", case_sensitive=False)
->>>>>>> 1b3b6663
     results = [pos async for pos in results]
-    assert len(results) == 3
+    assert len(results) == 2
     # Check the motor position details
-<<<<<<< HEAD
-    motorA, *_ = results
-    assert motorA.uid == "a9b3e0fa-eba1-43e0-a38c-c7ac76278000"
-=======
     motorA, motorB = results
     assert motorA.uid == "scan1"
->>>>>>> 1b3b6663
 
 
 async def test_recall_motor_position(tiled_api, motors):
@@ -322,4 +285,4 @@
 # (INCLUDING NEGLIGENCE OR OTHERWISE) ARISING IN ANY WAY OUT OF THE USE
 # OF THIS SOFTWARE, EVEN IF ADVISED OF THE POSSIBILITY OF SUCH DAMAGE.
 #
-# ----------------------------------------------------------------------------- position+# -----------------------------------------------------------------------------