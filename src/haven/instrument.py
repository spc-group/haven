--- conflicted
+++ resolved
@@ -110,12 +110,9 @@
         "scaler": devices.MultiChannelScaler,
         "sim_detector": devices.SimDetector,
         "table": Table,
-<<<<<<< HEAD
+        "undulator": devices.PlanarUndulator,
         "vacuum_gauges": make_devices(devices.TelevacIonGauge),
         "vacuum_pumps": make_devices(devices.PumpController),
-=======
-        "undulator": devices.PlanarUndulator,
->>>>>>> d441b923
         "xspress3": devices.Xspress3Detector,
         "xy_stage": XYStage,
         # Threaded ophyd devices
