"""Loader for creating instances of the devices from a config file."""

import logging
import os
from typing import Mapping

from guarneri import Instrument

from haven import devices

from .devices.aerotech import AerotechStage
from .devices.aps import ApsMachine
from .devices.area_detector import make_area_detector
from .devices.asymmotron import Asymmotron, Analyzer
from .devices.beamline_manager import BeamlineManager
from .devices.dxp import make_dxp_device
from .devices.energy_positioner import EnergyPositioner
from .devices.heater import CapillaryHeater
from .devices.ion_chamber import IonChamber
from .devices.mirrors import HighHeatLoadMirror, KBMirrors
from .devices.motor import Motor, load_motors
from .devices.power_supply import NHQ203MChannel
from .devices.robot import Robot
from .devices.shutter import PssShutter
from .devices.stage import XYStage
from .devices.table import Table
from .devices.xia_pfcu import PFCUFilterBank

log = logging.getLogger(__name__)


class HavenInstrument(Instrument):
    def load(
        self,
        config: Mapping = None,
        return_devices: bool = False,
        reset_devices: bool = True,
    ):
        """Load the beamline instrumentation.

        This function will reach out and query various IOCs for motor
        information based on the information in *config* (see
        ``iconfig_default.toml`` for examples). Based on the
        configuration, it will create Ophyd devices and register them with
        *registry*.

        Parameters
        ==========
        config:
          The beamline configuration read in from TOML files. Mostly
          useful for testing.
        return_devices
          If true, return the newly loaded devices when complete.
        reset_registry
          If true, existing devices will be removed before loading.

        """
        if reset_devices:
            self.devices.clear()
        # Check if config files are available
        if "HAVEN_CONFIG_FILES" in os.environ:
            config_files = os.environ.get("HAVEN_CONFIG_FILES", "").split(":")
        else:
            config_files = []
        # Load devices ("motors" is done later)
        for cfg_file in config_files:
            super().load(cfg_file, return_exceptions=True, ignored_classes=["motors"])
        # VME-style Motors happen later so duplicate motors can be
        # removed
        for cfg_file in config_files:
            super().load(
                cfg_file,
                device_classes={"motors": load_motors},
                ignored_classes=self.device_classes.keys(),
            )
        # Return the final list
        if return_devices:
            return self.devices
        else:
            return self


beamline = HavenInstrument(
    {
        # Ophyd-async devices
        "aerotech_stage": AerotechStage,
        "aperture_slits": devices.ApertureSlits,
        "blade_slits": devices.BladeSlits,
        "camera": devices.AravisDetector,
        "eiger": devices.EigerDetector,
        "energy": EnergyPositioner,
        "high_heat_load_mirror": HighHeatLoadMirror,
        "ion_chamber": IonChamber,
        "kb_mirrors": KBMirrors,
        "motor": Motor,
        "pfcu4": PFCUFilterBank,
        "pss_shutter": PssShutter,
<<<<<<< HEAD
        "asymmotron": Asymmotron,
        "analyzer": Analyzer,
=======
        "scaler": devices.MultiChannelScaler,
        "sim_detector": devices.SimDetector,
        "table": Table,
        "xspress3": devices.Xspress3Detector,
        "xy_stage": XYStage,
>>>>>>> 0435fcdf
        # Threaded ophyd devices
        "capillary_heater": CapillaryHeater,
        "power_supply": NHQ203MChannel,
        "synchrotron": ApsMachine,
        "robot": Robot,
        "dxp": make_dxp_device,
        "beamline_manager": BeamlineManager,
        "area_detector": make_area_detector,
    },
)
beamline.devices.use_typhos = False

# -----------------------------------------------------------------------------
# :author:    Mark Wolfman
# :email:     wolfman@anl.gov
# :copyright: Copyright © 2024, UChicago Argonne, LLC
#
# Distributed under the terms of the 3-Clause BSD License
#
# The full license is in the file LICENSE, distributed with this software.
#
# DISCLAIMER
#
# THIS SOFTWARE IS PROVIDED BY THE COPYRIGHT HOLDERS AND CONTRIBUTORS
# "AS IS" AND ANY EXPRESS OR IMPLIED WARRANTIES, INCLUDING, BUT NOT
# LIMITED TO, THE IMPLIED WARRANTIES OF MERCHANTABILITY AND FITNESS FOR
# A PARTICULAR PURPOSE ARE DISCLAIMED. IN NO EVENT SHALL THE COPYRIGHT
# HOLDER OR CONTRIBUTORS BE LIABLE FOR ANY DIRECT, INDIRECT, INCIDENTAL,
# SPECIAL, EXEMPLARY, OR CONSEQUENTIAL DAMAGES (INCLUDING, BUT NOT
# LIMITED TO, PROCUREMENT OF SUBSTITUTE GOODS OR SERVICES; LOSS OF USE,
# DATA, OR PROFITS; OR BUSINESS INTERRUPTION) HOWEVER CAUSED AND ON ANY
# THEORY OF LIABILITY, WHETHER IN CONTRACT, STRICT LIABILITY, OR TORT
# (INCLUDING NEGLIGENCE OR OTHERWISE) ARISING IN ANY WAY OUT OF THE USE
# OF THIS SOFTWARE, EVEN IF ADVISED OF THE POSSIBILITY OF SUCH DAMAGE.
#
# -----------------------------------------------------------------------------<|MERGE_RESOLUTION|>--- conflicted
+++ resolved
@@ -11,7 +11,6 @@
 from .devices.aerotech import AerotechStage
 from .devices.aps import ApsMachine
 from .devices.area_detector import make_area_detector
-from .devices.asymmotron import Asymmotron, Analyzer
 from .devices.beamline_manager import BeamlineManager
 from .devices.dxp import make_dxp_device
 from .devices.energy_positioner import EnergyPositioner
@@ -84,6 +83,8 @@
     {
         # Ophyd-async devices
         "aerotech_stage": AerotechStage,
+        "analyzer": devices.Analyzer,
+        "asymmotron": devices.Asymmotron,
         "aperture_slits": devices.ApertureSlits,
         "blade_slits": devices.BladeSlits,
         "camera": devices.AravisDetector,
@@ -95,16 +96,11 @@
         "motor": Motor,
         "pfcu4": PFCUFilterBank,
         "pss_shutter": PssShutter,
-<<<<<<< HEAD
-        "asymmotron": Asymmotron,
-        "analyzer": Analyzer,
-=======
         "scaler": devices.MultiChannelScaler,
         "sim_detector": devices.SimDetector,
         "table": Table,
         "xspress3": devices.Xspress3Detector,
         "xy_stage": XYStage,
->>>>>>> 0435fcdf
         # Threaded ophyd devices
         "capillary_heater": CapillaryHeater,
         "power_supply": NHQ203MChannel,
