from queue import Queue

import numpy as np
import pandas as pd
from bluesky_adaptive.per_event import adaptive_plan, recommender_factory
from bluesky_adaptive.recommendations import NoRecommendation

from ..instrument.instrument_registry import registry

__all__ = ["GainRecommender", "auto_gain"]


class GainRecommender:
    """A recommendation engine for finding the best ion chamber gain*.

    Responds to ion chamber voltage as the dependent variable by
    changing the gain. If the voltage is above *volts_max* then the
    next gain* level will be higher, and if the voltage is below
    *volts_min* then the next gain* level will be lower. This engine
    will find all the values between *volts_min* and *volts_max*,
    assuming the output of the pre-amp changes monotonically with
    gain.

    """

    volts_min: float
    volts_max: float
    target_volts: float
    gain_min: int = 0
    gain_max: int = 27
    last_point: np.ndarray = None
    dfs: list = None
    big_step: int = 3

    def __init__(
        self, volts_min: float = 0.5, volts_max: float = 4.5, target_volts: float = 2.5
    ):
        self.volts_min = volts_min
        self.volts_max = volts_max
        self.target_volts = target_volts

    def tell(self, gains, volts):
<<<<<<< HEAD
        new_gains = np.copy(gains)
        # Adjust new_gains for devices that are out of range, with hysteresis
        if self.last_point is None:
            is_hysteretical = np.full_like(gains, True, dtype=bool)
        else:
            is_hysteretical = gains < self.last_point
        self.last_point = gains
        is_low = volts < self.volts_min
        new_gains[np.logical_or(is_low, is_hysteretical)] -= 1
        is_high = volts > self.volts_max
        new_gains[is_high] += 1
        # Ensure we're within the bounds for gain values
        new_gains[new_gains < 0] = 0
        new_gains[new_gains > self.gain_max] = self.gain_max
        # Check whether we need to move to a new point of not
        if np.logical_or(is_low, is_high).any():
            self.next_point = new_gains
        else:
            self.next_point = None
=======
        self.last_point = gains
        # Check if dataframes exist yet
        if self.dfs is None:
            self.dfs = [pd.DataFrame() for i in gains]
        # Add this measurement to the dataframes
        self.dfs = [
            pd.concat(
                [df, pd.DataFrame(data={"gain": [gain], "volts": [volt]})],
                ignore_index=True,
            )
            for gain, volt, df in zip(gains, volts, self.dfs)
        ]
>>>>>>> 5727bce7

    def tell_many(self, xs, ys):
        for x, y in zip(xs, ys):
            self.tell(x, y)

    def ask(self, n, tell_pending=True):
        """Figure out the next gain point based on the past ones we've measured."""
        if n != 1:
            raise NotImplementedError
        # Get the gains to try next
        next_point = [self.next_gain(df) for df in self.dfs]
        if np.array_equal(next_point, self.last_point):
            # We've already found the best point, so end the scan
            raise NoRecommendation
        return next_point

    def next_gain(self, df: pd.DataFrame):
        """Determine the next gain for this preamp based on past measurements.

        Parameters
        ==========
        df
          The past measurements for this preamp. Expected to have
          columns ["gain", "volts"].

        """
        # We're too low, so go up in gain
        if np.all(df.volts < self.volts_max):
            # Determine step size
            step = self.big_step if np.all(df.volts < self.volts_min) else 1
            # Determine next gain to use
            new_gain = df.gain.max() + step
            return np.min([new_gain, self.gain_max])
        # We're too high, so go down in gain
        if np.all(df.volts > self.volts_min):
            step = self.big_step if np.all(df.volts > self.volts_max) else 1
            new_gain = df.gain.min() - step
            return np.max([new_gain, self.gain_min])
        # Fill in any missing values through the correct gain
        values_in_range = df[(df.volts < self.volts_max) & (df.volts > self.volts_min)]
        needed_gains = np.arange(
            df[df.volts < self.volts_min].gain.max() + 1,
            df[df.volts > self.volts_max].gain.max(),
        )
        missing_gains = [
            gain for gain in needed_gains if gain not in values_in_range.gain
        ]
        if len(missing_gains) > 0:
            return max(missing_gains)
        # We have all the data we need, now decide on the best gain to use
        if len(values_in_range) > 0:
            good_vals = values_in_range
        else:
            good_vals = df
        best = good_vals.iloc[(good_vals.volts - self.target_volts).abs().argmin()]
        return best.gain


def auto_gain(
    dets="ion_chambers",
    volts_min: float = 0.5,
    volts_max: float = 4.5,
    prefer: str = "middle",
    max_count: int = 28,
    queue: Queue = None,
):
    """An adaptive Bluesky plan for optimizing pre-amp gains.

    For each detector, the plan will search for the range of gains
    within which the pre-amp output is between *volts_min* and
    *volts_max*, and select the gain that produces a voltage closest
    to the mid-point between *volts_min* and *volts_max*.

    Parameters
    ==========
    dets
      A sequence of detectors to scan. Can be devices, names, or Ophyd
      labels.
    volts_min
      The minimum acceptable range for each ion chamber's voltage.
    volts_max
      The maximum acceptable range for each ion chamber's voltage.
    prefer
      Whether to shoot for the "lower", "middle" (default), or "upper"
      portion of the voltage range.
    max_count
      The scan will end after *max_count* iterations even if an
      optimal gain has not been found for all pre-amps.
    queue
      [Testing] A Queue object for passing recommendations between the
      plan and the recommendation engine.

    """
    # Resolve the detector list into real devices
    dets = registry.findall(dets)
    # Prepare the recommendation engine
    targets = {
        "lower": volts_min,
        "middle": (volts_min + volts_max) / 2,
        "upper": volts_max,
    }
    try:
        target = targets[prefer]
    except KeyError:
        raise ValueError(
            f"Invalid value for *prefer* {prefer}. Choices are 'lower', 'middle', or 'upper'."
        )
    recommender = GainRecommender(
        volts_min=volts_min, volts_max=volts_max, target_volts=target
    )
    ind_keys = [det.preamp.gain_level.name for det in dets]
    dep_keys = [det.volts.name for det in dets]
    rr, queue = recommender_factory(
        recommender,
        independent_keys=ind_keys,
        dependent_keys=dep_keys,
        max_count=max_count,
        queue=queue,
    )
    # Start from the current gain settings
    first_point = {det.preamp.gain_level: det.preamp.gain_level.get() for det in dets}
    # Make sure the detectors have the correct read attrs.
    old_kinds = {}
    signals = [(det.preamp, det.preamp.gain_level) for det in dets]
    signals = [sig for tpl in signals for sig in tpl]
    for sig in signals:
        old_kinds[sig] = sig.kind
        sig.kind = "normal"
    # Execute the adaptive plan
    try:
        yield from adaptive_plan(
            dets=dets,
            first_point=first_point,
            to_recommender=rr,
            from_recommender=queue,
        )
    finally:
        # Restore the detector signal kinds
        for sig in signals:
            sig.kind = old_kinds[sig]


# -----------------------------------------------------------------------------
# :author:    Mark Wolfman
# :email:     wolfman@anl.gov
# :copyright: Copyright © 2024, UChicago Argonne, LLC
#
# Distributed under the terms of the 3-Clause BSD License
#
# The full license is in the file LICENSE, distributed with this software.
#
# DISCLAIMER
#
# THIS SOFTWARE IS PROVIDED BY THE COPYRIGHT HOLDERS AND CONTRIBUTORS
# "AS IS" AND ANY EXPRESS OR IMPLIED WARRANTIES, INCLUDING, BUT NOT
# LIMITED TO, THE IMPLIED WARRANTIES OF MERCHANTABILITY AND FITNESS FOR
# A PARTICULAR PURPOSE ARE DISCLAIMED. IN NO EVENT SHALL THE COPYRIGHT
# HOLDER OR CONTRIBUTORS BE LIABLE FOR ANY DIRECT, INDIRECT, INCIDENTAL,
# SPECIAL, EXEMPLARY, OR CONSEQUENTIAL DAMAGES (INCLUDING, BUT NOT
# LIMITED TO, PROCUREMENT OF SUBSTITUTE GOODS OR SERVICES; LOSS OF USE,
# DATA, OR PROFITS; OR BUSINESS INTERRUPTION) HOWEVER CAUSED AND ON ANY
# THEORY OF LIABILITY, WHETHER IN CONTRACT, STRICT LIABILITY, OR TORT
# (INCLUDING NEGLIGENCE OR OTHERWISE) ARISING IN ANY WAY OUT OF THE USE
# OF THIS SOFTWARE, EVEN IF ADVISED OF THE POSSIBILITY OF SUCH DAMAGE.
#
# -----------------------------------------------------------------------------<|MERGE_RESOLUTION|>--- conflicted
+++ resolved
@@ -40,27 +40,6 @@
         self.target_volts = target_volts
 
     def tell(self, gains, volts):
-<<<<<<< HEAD
-        new_gains = np.copy(gains)
-        # Adjust new_gains for devices that are out of range, with hysteresis
-        if self.last_point is None:
-            is_hysteretical = np.full_like(gains, True, dtype=bool)
-        else:
-            is_hysteretical = gains < self.last_point
-        self.last_point = gains
-        is_low = volts < self.volts_min
-        new_gains[np.logical_or(is_low, is_hysteretical)] -= 1
-        is_high = volts > self.volts_max
-        new_gains[is_high] += 1
-        # Ensure we're within the bounds for gain values
-        new_gains[new_gains < 0] = 0
-        new_gains[new_gains > self.gain_max] = self.gain_max
-        # Check whether we need to move to a new point of not
-        if np.logical_or(is_low, is_high).any():
-            self.next_point = new_gains
-        else:
-            self.next_point = None
-=======
         self.last_point = gains
         # Check if dataframes exist yet
         if self.dfs is None:
@@ -73,7 +52,6 @@
             )
             for gain, volt, df in zip(gains, volts, self.dfs)
         ]
->>>>>>> 5727bce7
 
     def tell_many(self, xs, ys):
         for x, y in zip(xs, ys):
