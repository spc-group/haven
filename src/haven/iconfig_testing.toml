area_detector_root_path = "/tmp"

[ beamline ]
# General name for the beamline, used for metadata.
name = "SPC Beamline (sector unknown)"

[xray_source]
type = "undulator"
prefix = "ID255ds:"

[bss]
prefix = "255idc:bss"
beamline = "255-ID-C"


<<<<<<< HEAD
##############
# Acquisition
##############

# This section describes how to connect to the queueserver and how
# queueserver data reaches the database. It does not generate any
# devices, but is intended to be read by the Firefly GUI application
# to determine how to interact with the queue.
=======
###################
# Data Acquisition
###################

# This section describes the means to connect the various parts of the
# data acquisition system. It does not generate any devices.
>>>>>>> 54a3866c

[queueserver]
control_host = "localhost"
control_port = "60615"
info_host = "localhost"
info_port = "60625"
redis_addr = "localhost:6379"

[kafka]
servers = ["fedorov.xray.aps.anl.gov:9092"]
topic = "bluesky.documents.haven-dev"

[tiled]
uri = "http://localhost:8337/"
default_catalog = "255id_testing"
cache_filepath = "/tmp/tiled_cache/http_response_cache.db"
api_key = "<tiled-secret-api-key-for-writing>"

[database.databroker]
catalog = "bluesky"

#################
# Device support
#################

[[ synchrotron ]]
name = "advanced_photon_source"

# PSS Shutters
# ============

# Each PSS shutter has optional arguments *allow_open* and
# *allow_close*. These determine whether Ophyd will allow the shutter
# to open and close, but has no relationship to EPICS permissions.

[[ pss_shutter ]]
name = "front_end_shutter"
prefix = "S255ID-PSS:FES:"
allow_close = false
# allow_open = true  # Default

[[ pss_shutter ]]
name = "hutch_shutter"
prefix = "S255ID-PSS:SCS:"
# allow_open = true  # Default
# allow_close = true  # Default


# Energy Positioner
# =================

[[ energy ]]
monochromator_prefix = "mono_ioc:"
undulator_prefix = "id_ioc:"


# Ion chambers
# ============
# 
# Each ion chamber is listed in a section starting with
#   [[ ion_chamber ]]
# 
# The *name* parameter can be omitted, in which case the name will be
# updated based on the .DESC PV for the scaler channel.

[[ ion_chamber ]]
scaler_prefix = "255idcVME:3820:"
scaler_channel = 2
preamp_prefix = "255idc:SR03:"
voltmeter_prefix = "255idc:LabJackT7_1:"
voltmeter_channel = 1
# From V2F100: Fmax / Vmax
counts_per_volt_second = 10e6
name = "I0"


# Scalers
# =======
# 
# These definitions are not for using ion chambers, but for if the
# scaler is needed as an independent device. The ion chamber
# defintions include a scaler channel.

[[ scaler ]]
name = "scaler_1"
prefix = "255idcVME:3820:"
channels = [0, 1, 2, 3, 4, 5, 6, 7, 8, 9, 10, 11, 12, 13, 14, 15, 16, 17, 18, 19, 20, 21, 22, 23, 24, 25, 26, 27, 28, 29, 30, 31]


# Motors
# ======
# 
# Add a new section for each IOC (or IOC prefix) that has motors
# matching the format {prefix}:m1. *num_motors* determines how many
# motors will be read. The example below will load three motors with
# PVs: "vme_crate_ioc:m1", "vme_crate_ioc:m2", and "vme_crate_ioc:m3".
#
# By default, the names of the motors are taken from the motor's .DESC
# field. This can be disabled by setting ``auto_name = false``.

[[ motors ]]
prefix = "255idVME:"
num_motors = 3
# auto_name = true

[[ motor ]]
# Individual motors can be created as well.
name = "m1"
prefix = "255idcVME:m1"
# labels=["motors"]
# auto_name = None


# Sample stages
# =============

[[ xy_stage ]]
vertical_prefix = "255idcVME:m13"
horizontal_prefix = "255idcVME:m14"

# Aerotech controller support disabled until new controllers are ready
# [aerotech_stage.aerotech]
# prefix = "255idc"
# delay_prefix = "255idc:DG645"
# pv_vert = ":m1"
# pv_horiz = ":m2"


# External high-voltage power supplies
# ====================================

[[ power_supply ]]
# An NHQ203M power supply
name = "NHQ01"
prefix = "ps_ioc:NHQ01"
ch_num = 1


# Slits
# =====

[[ blade_slits ]]
# A set of 4 slits, two for each direction
name = "KB_slits"
prefix = "vme_crate_ioc:KB"


[[ aperture_slits ]]
# A single rotating aperture slit, like the 25-ID whitebeam slits
name = "whitebeam_slits"
prefix = "255ida:slits:US:"
pitch_motor = "m33"
yaw_motor = "m34"
horizontal_motor = "m35"
diagonal_motor = "m36"


# KB Mirrors
# ==========
#
# A combined set of vertical and horizontal KB mirrors. Optionally,
# bender motors can also be given.

[[ kb_mirrors ]]
name = "kb_upstream"
prefix = "255idcVME:KB:"
horiz_upstream_motor = "255idcVME:KB:m35"
horiz_downstream_motor = "255idcVME:KB:m36"
vert_upstream_motor = "255idcVME:KB:m48"
vert_downstream_motor = "255idcVME:KB:m49"
# # Optional bender motors
# horiz_upstream_bender: str = "255idcVME:KB:m52",
# horiz_downstream_bender: str = "255idcVME:KB:m53",
# vert_upstream_bender: str = "255idcVME:KB:m61",
# vert_downstream_bender: str = "255idcVME:KB:m62",


# High-heat-load mirrors
# ======================
#
# A single-bounce mirror designed for white-beam. Optionally, also
# bendable with a single motor.

[[ high_heat_load_mirror ]]
name = "ORM1"
prefix = "25ida:ORM1:"
bendable = false

[[ high_heat_load_mirror ]]
name = "ORM2"
prefix = "25ida:ORM2:"
bendable = true


# Table
# =====
# An optical table with a specific configuration of motors

[[ table ]]
name = "downstream_table"
# # Optional, either will use vertical motor, or separate upstream/downstream
# vertical_prefix = "255idcVME:m24"
# horizontal_prefix = "255idcVME:m23"
# upstream_motor_prefix = "255idcVME:m21"
# downstream_motor_prefix = "255idcVME:m22"
# pseudo_motor_prefix = "255idcVME:table_ds:"
# transformprefix = "255idcVME:table_ds_trans:"

[[ table ]]
# An optical table with one vertical motor and one horizontal motor
vertical_prefix = "255idcVME:m26"
horizontal_prefix = "255idcVME:m25"


# Area detectors
# ==============
#
# Area detectors includes gigE vision cameras.

[[ area_detector ]]
name = "sim_det"
prefix = "255idSimDet:"
device_class = "SimDetector"

# [lerix.lerix.rowland]

# x_motor_pv = "255idVME:m1"
# y_motor_pv = "255idVME:m2"
# z_motor_pv = "255idVME:m3"
# z1_motor_pv = "255idVME:m4"


# Heaters and Furnaces
# ====================

[[ capillary_heater ]]
name = "capillary_heater"
prefix = "255idptc10:"


# Robots
# ======

[[ robot ]]
name="austin"
prefix = "255idAustin"


# Managed IOC control PVs
# =======================

[[ beamline_manager ]]
name = "GLaDOS"
prefix = "255idc:glados:"
iocs = {ioc255idb = "ioc255idb:", ioc255idc = "ioc255idc:"}


# Fluorescence Detectors
# ======================

# [[ dxp ]]
# name = "vortex_me4"
# prefix = "vortex_me4:"
# num_elements = 4

# [[ dxp ]]
# name = "canberra_Ge7"
# prefix = "20xmap8:"
# num_elements = 4

[[ xspress3 ]]
name = "vortex_me4"
prefix = "vortex_me4_xsp:"


# Filter boxes
# ============

[[ pfcu4 ]]
name = "filter_bank0"
prefix = "255idc:pfcu0:"

[[ pfcu4 ]]
name = "filter_bank1"
prefix = "255idc:pfcu1:"
shutters = [[2, 3]]<|MERGE_RESOLUTION|>--- conflicted
+++ resolved
@@ -13,7 +13,6 @@
 beamline = "255-ID-C"
 
 
-<<<<<<< HEAD
 ##############
 # Acquisition
 ##############
@@ -22,14 +21,6 @@
 # queueserver data reaches the database. It does not generate any
 # devices, but is intended to be read by the Firefly GUI application
 # to determine how to interact with the queue.
-=======
-###################
-# Data Acquisition
-###################
-
-# This section describes the means to connect the various parts of the
-# data acquisition system. It does not generate any devices.
->>>>>>> 54a3866c
 
 [queueserver]
 control_host = "localhost"
