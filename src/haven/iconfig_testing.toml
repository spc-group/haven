area_detector_root_path = "/tmp"

[ beamline ]
# General name for the beamline, used for metadata.
name = "SPC Beamline (sector unknown)"
<<<<<<< HEAD
# Should we expect the hardware devices to be available.
#   If not, we will provide mocked devices.
hardware_is_present = false

# [[ synchrotron ]]
# name = "advanced_photon_source"

# [database.databroker]

# catalog = "bluesky"

# # [xray_source]

# # type = "undulator"
# # prefix = "ID255ds:"

# [bss]

# prefix = "255idc:bss"
# beamline = "255-ID-C"
=======

[database.databroker]
catalog = "bluesky"

[xray_source]
type = "undulator"
prefix = "ID255ds:"

[bss]
prefix = "255idc:bss"
beamline = "255-ID-C"
>>>>>>> a879a9a5


# #####################
# # Queueserver
# #####################

# # This section describes how to connect to the queueserver. It does
# # not generate any devices, but is intended to be read by the Firefly
# # GUI application to determine how to interact with the queue.

# [queueserver]
# kafka_topic = "s255idc_queueserver"
# control_host = "localhost"
# control_port = "60615"
# info_host = "localhost"
# info_port = "60625"
# redis_addr = "localhost:6379"

<<<<<<< HEAD
# [database.tiled]

# uri = "http://localhost:8337/"
# entry_node = "255id_testing"

# ################
# # PSS Shutters #
# ################
# #
# # Each PSS shutter has optional arguments *allow_open* and
# # *allow_close*. These determine whether Ophyd will allow the shutter
# # to open and close, but has no relationship to EPICS permissions.
=======
[database.tiled]
uri = "http://localhost:8337/"
entry_node = "255id_testing"
cache_filterpath = "/tmp/tiled_cache/http_response_cache.db"
api_key = "<tiled-secret-api-key-for-writing>"

#################
# Device support
#################

[[ synchrotron ]]
name = "advanced_photon_source"

# PSS Shutters
# ============

# Each PSS shutter has optional arguments *allow_open* and
# *allow_close*. These determine whether Ophyd will allow the shutter
# to open and close, but has no relationship to EPICS permissions.
>>>>>>> a879a9a5

# [[ pss_shutter ]]
# name = "front_end_shutter"
# prefix = "S255ID-PSS:FES:"
# allow_close = false
# # allow_open = true  # Default

[[ pss_shutter ]]
name = "hutch_shutter"
prefix = "S255ID-PSS:SCS:"
# allow_open = true  # Default
# allow_close = true  # Default


# # Energy Positioner
# # =================

# [[ energy ]]
# monochromator_prefix = "mono_ioc:"
# undulator_prefix = "id_ioc:"


# # Ion chambers
# # ============
# # 
# # Each ion chamber is listed in a section starting with
# #   [[ ion_chamber ]]
# # 
# # The *name* parameter can be omitted, in which case the name will be
# # updated based on the .DESC PV for the scaler channel.

# [[ ion_chamber ]]
# scaler_prefix = "255idcVME:3820:"
# scaler_channel = 2
# preamp_prefix = "255idc:SR03:"
# voltmeter_prefix = "255idc:LabJackT7_1:"
# voltmeter_channel = 1
# # From V2F100: Fmax / Vmax
# counts_per_volt_second = 10e6
# name = "I0"


# # Scalers
# # =======
# # 
# # These definitions are not for using ion chambers, but for if the
# # scaler is needed as an independent device. The ion chamber
# # defintions include a scaler channel.


[[ scaler ]]
name = "scaler_1"
prefix = "255idcVME:3820:"
channels = [0, 1, 2, 3, 4, 5, 6, 7, 8, 9, 10, 11, 12, 13, 14, 15, 16, 17, 18, 19, 20, 21, 22, 23, 24, 25, 26, 27, 28, 29, 30, 31]


# Motors
# ======

# Add a new section for each IOC (or IOC prefix) that has motors
# matching the format {prefix}:m1. *num_motors* determines how many
# motors will be read. The example below will load three motors with
# PVs: "vme_crate_ioc:m1", "vme_crate_ioc:m2", and "vme_crate_ioc:m3".

# By default, the names of the motors are taken from the motor's .DESC
# field. This can be disabled by setting ``auto_name = false``.

[[ motors ]]
prefix = "255idVME:"
num_motors = 3
# auto_name = true

[[ motor ]]
# Individual motors can be created as well.
name = "m1"
prefix = "255idcVME:m1"
# labels=["motors"]
# auto_name = None


# Sample stages
# =============

[[ xy_stage ]]
vertical_prefix = "255idcVME:m13"
horizontal_prefix = "255idcVME:m14"


# Aerotech controller support disabled until new controllers are ready
# [aerotech_stage.aerotech]
# prefix = "255idc"
# delay_prefix = "255idc:DG645"
# pv_vert = ":m1"
# pv_horiz = ":m2"


# # External high-voltage power supplies
# # ====================================

# # [[ power_supply ]]
# # # An NHQ203M power supply
# # name = "NHQ01"
# # prefix = "ps_ioc:NHQ01"
# # ch_num = 1


# # Slits
# # =====

# [[ blade_slits ]]
# # A set of 4 slits, two for each direction
# name = "KB_slits"
# prefix = "vme_crate_ioc:KB"


# [[ aperture_slits ]]
# # A single rotating aperture slit, like the 25-ID whitebeam slits
# name = "whitebeam_slits"
# prefix = "255ida:slits:US:"
# pitch_motor = "m33"
# yaw_motor = "m34"
# horizontal_motor = "m35"
# diagonal_motor = "m36"


# # KB Mirrors
# # ==========
# #
# # A combined set of vertical and horizontal KB mirrors. Optionally,
# # bender motors can also be given.

# [[ kb_mirrors ]]
# name = "kb_upstream"
# prefix = "255idcVME:KB:"
# horiz_upstream_motor = "255idcVME:KB:m35"
# horiz_downstream_motor = "255idcVME:KB:m36"
# vert_upstream_motor = "255idcVME:KB:m48"
# vert_downstream_motor = "255idcVME:KB:m49"
# # # Optional bender motors
# # horiz_upstream_bender: str = "255idcVME:KB:m52",
# # horiz_downstream_bender: str = "255idcVME:KB:m53",
# # vert_upstream_bender: str = "255idcVME:KB:m61",
# # vert_downstream_bender: str = "255idcVME:KB:m62",


# # High-heat-load mirrors
# # ======================
# #
# # A single-bounce mirror designed for white-beam. Optionally, also
# # bendable with a single motor.

# [[ high_heat_load_mirror ]]
# name = "ORM1"
# prefix = "25ida:ORM1:"
# bendable = false

# [[ high_heat_load_mirror ]]
# name = "ORM2"
# prefix = "25ida:ORM2:"
# bendable = true


# # Table
# # =====
# # An optical table with a specific configuration of motors

# [[ table ]]
# name = "downstream_table"
# # # Optional, either will use vertical motor, or separate upstream/downstream
# # vertical_prefix = "255idcVME:m24"
# # horizontal_prefix = "255idcVME:m23"
# # upstream_motor_prefix = "255idcVME:m21"
# # downstream_motor_prefix = "255idcVME:m22"
# # pseudo_motor_prefix = "255idcVME:table_ds:"
# # transformprefix = "255idcVME:table_ds_trans:"

# [[ table ]]
# # An optical table with one vertical motor and one horizontal motor
# vertical_prefix = "255idcVME:m26"
# horizontal_prefix = "255idcVME:m25"


# Area detectors
# ==============
#
# Area detectors includes gigE vision cameras.

[[ area_detector ]]
name = "sim_det"
prefix = "255idSimDet:"
device_class = "SimDetector"

# # [lerix.lerix.rowland]

# # x_motor_pv = "255idVME:m1"
# # y_motor_pv = "255idVME:m2"
# # z_motor_pv = "255idVME:m3"
# # z1_motor_pv = "255idVME:m4"


# # Heaters and Furnaces
# # ====================

# # [[ capillary_heater ]]
# # name = "capillary_heater"
# # prefix = "255idptc10:"


# # Robots
# # ======

# [[ robot ]]
# name="austin"
# prefix = "255idAustin"


# # Managed IOC control PVs
# # =======================

# [[ beamline_manager ]]
# name = "GLaDOS"
# prefix = "255idc:glados:"
# iocs = {ioc255idb = "ioc255idb:", ioc255idc = "ioc255idc:"}


# # Fluorescence Detectors
# # ======================
# [[ dxp ]]
# name = "vortex_me4"
# prefix = "vortex_me4:"
# num_elements = 4

# [[ dxp ]]
# name = "canberra_Ge7"
# prefix = "20xmap8:"
# num_elements = 4

<<<<<<< HEAD
# # [[ xspress ]]
# # name = "vortex_me4_xsp"
# # prefix = "vortex_me4_xsp:"
# # num_elements = 4
=======
[[ xspress3 ]]
name = "vortex_me4"
prefix = "vortex_me4_xsp:"
>>>>>>> a879a9a5


# # Filter boxes
# # ============

# [[ pfcu4 ]]
# name = "filter_bank0"
# prefix = "255idc:pfcu0:"

<<<<<<< HEAD
# [[ pfcu4 ]]
# name = "filter_bank1"
# prefix = "255idc:pfcu1:"
# shutters = [[3, 4]]
=======
[[ pfcu4 ]]
name = "filter_bank1"
prefix = "255idc:pfcu1:"
shutters = [[2, 3]]
>>>>>>> a879a9a5
<|MERGE_RESOLUTION|>--- conflicted
+++ resolved
@@ -3,28 +3,6 @@
 [ beamline ]
 # General name for the beamline, used for metadata.
 name = "SPC Beamline (sector unknown)"
-<<<<<<< HEAD
-# Should we expect the hardware devices to be available.
-#   If not, we will provide mocked devices.
-hardware_is_present = false
-
-# [[ synchrotron ]]
-# name = "advanced_photon_source"
-
-# [database.databroker]
-
-# catalog = "bluesky"
-
-# # [xray_source]
-
-# # type = "undulator"
-# # prefix = "ID255ds:"
-
-# [bss]
-
-# prefix = "255idc:bss"
-# beamline = "255-ID-C"
-=======
 
 [database.databroker]
 catalog = "bluesky"
@@ -36,7 +14,6 @@
 [bss]
 prefix = "255idc:bss"
 beamline = "255-ID-C"
->>>>>>> a879a9a5
 
 
 # #####################
@@ -55,20 +32,6 @@
 # info_port = "60625"
 # redis_addr = "localhost:6379"
 
-<<<<<<< HEAD
-# [database.tiled]
-
-# uri = "http://localhost:8337/"
-# entry_node = "255id_testing"
-
-# ################
-# # PSS Shutters #
-# ################
-# #
-# # Each PSS shutter has optional arguments *allow_open* and
-# # *allow_close*. These determine whether Ophyd will allow the shutter
-# # to open and close, but has no relationship to EPICS permissions.
-=======
 [database.tiled]
 uri = "http://localhost:8337/"
 entry_node = "255id_testing"
@@ -88,7 +51,6 @@
 # Each PSS shutter has optional arguments *allow_open* and
 # *allow_close*. These determine whether Ophyd will allow the shutter
 # to open and close, but has no relationship to EPICS permissions.
->>>>>>> a879a9a5
 
 # [[ pss_shutter ]]
 # name = "front_end_shutter"
@@ -326,17 +288,9 @@
 # prefix = "20xmap8:"
 # num_elements = 4
 
-<<<<<<< HEAD
-# # [[ xspress ]]
-# # name = "vortex_me4_xsp"
-# # prefix = "vortex_me4_xsp:"
-# # num_elements = 4
-=======
 [[ xspress3 ]]
 name = "vortex_me4"
 prefix = "vortex_me4_xsp:"
->>>>>>> a879a9a5
-
 
 # # Filter boxes
 # # ============
@@ -345,14 +299,7 @@
 # name = "filter_bank0"
 # prefix = "255idc:pfcu0:"
 
-<<<<<<< HEAD
-# [[ pfcu4 ]]
-# name = "filter_bank1"
-# prefix = "255idc:pfcu1:"
-# shutters = [[3, 4]]
-=======
 [[ pfcu4 ]]
 name = "filter_bank1"
 prefix = "255idc:pfcu1:"
-shutters = [[2, 3]]
->>>>>>> a879a9a5
+shutters = [[2, 3]]