area_detector_root_path = "/tmp"

[ beamline ]
# General name for the beamline, used for metadata.
name = "SPC Beamline (sector unknown)"

[xray_source]
type = "undulator"
prefix = "ID255ds:"

[bss]
prefix = "255idc:bss"
beamline = "255-ID-C"


##############
# Acquisition
##############

# This section describes how to connect to the queueserver and how
# queueserver data reaches the database. It does not generate any
# devices, but is intended to be read by the Firefly GUI application
# to determine how to interact with the queue.

[queueserver]
control_host = "localhost"
control_port = "60615"
info_host = "localhost"
info_port = "60625"
redis_addr = "localhost:6379"

[kafka]
servers = ["fedorov.xray.aps.anl.gov:9092"]
topic = "bluesky.documents.haven-dev"

[tiled]
# uri = "http://localhost:8000/api"
default_catalog = "testing"
cache_filepath = "/tmp/tiled/http_response_cache.db"
<<<<<<< HEAD
=======
# In most cases, *api_key* is not necessary. Only used by the Tiled
# consumer.
>>>>>>> 0435fcdf
# api_key = ""

[database.databroker]
catalog = "bluesky"

#################
# Device support
#################

[[ synchrotron ]]
name = "advanced_photon_source"

# PSS Shutters
# ============

# Each PSS shutter has optional arguments *allow_open* and
# *allow_close*. These determine whether Ophyd will allow the shutter
# to open and close, but has no relationship to EPICS permissions.

[[ pss_shutter ]]
name = "front_end_shutter"
prefix = "S255ID-PSS:FES:"
allow_close = false
# allow_open = true  # Default

[[ pss_shutter ]]
name = "hutch_shutter"
prefix = "S255ID-PSS:SCS:"
# allow_open = true  # Default
# allow_close = true  # Default


# Energy Positioner
# =================

[[ energy ]]
monochromator_prefix = "mono_ioc:"
undulator_prefix = "id_ioc:"


# Ion chambers
# ============
# 
# Each ion chamber is listed in a section starting with
#   [[ ion_chamber ]]
# 
# The *name* parameter can be omitted, in which case the name will be
# updated based on the .DESC PV for the scaler channel.

[[ ion_chamber ]]
scaler_prefix = "255idcVME:3820:"
scaler_channel = 2
preamp_prefix = "255idc:SR03:"
voltmeter_prefix = "255idc:LabJackT7_1:"
voltmeter_channel = 1
# From V2F100: Fmax / Vmax
counts_per_volt_second = 10e6
name = "I0"


# Scalers
# =======
# 
# These definitions are not for using ion chambers, but for if the
# scaler is needed as an independent device. The ion chamber
# defintions include a scaler channel.

[[ scaler ]]
name = "scaler_1"
prefix = "255idcVME:3820:"
channels = [0, 1, 2, 3, 4, 5, 6, 7, 8, 9, 10, 11, 12, 13, 14, 15, 16, 17, 18, 19, 20, 21, 22, 23, 24, 25, 26, 27, 28, 29, 30, 31]


# Motors
# ======
# 
# Add a new section for each IOC (or IOC prefix) that has motors
# matching the format {prefix}:m1. *num_motors* determines how many
# motors will be read. The example below will load three motors with
# PVs: "vme_crate_ioc:m1", "vme_crate_ioc:m2", and "vme_crate_ioc:m3".
#
# By default, the names of the motors are taken from the motor's .DESC
# field. This can be disabled by setting ``auto_name = false``.

[[ motors ]]
prefix = "255idVME:"
num_motors = 3
# auto_name = true

[[ motor ]]
# Individual motors can be created as well.
name = "m1"
prefix = "255idcVME:m1"
# labels=["motors"]
# auto_name = None


# Sample stages
# =============

[[ xy_stage ]]
vertical_prefix = "255idcVME:m13"
horizontal_prefix = "255idcVME:m14"

# Aerotech controller support disabled until new controllers are ready
# [aerotech_stage.aerotech]
# prefix = "255idc"
# delay_prefix = "255idc:DG645"
# pv_vert = ":m1"
# pv_horiz = ":m2"


# External high-voltage power supplies
# ====================================

[[ power_supply ]]
# An NHQ203M power supply
name = "NHQ01"
prefix = "ps_ioc:NHQ01"
ch_num = 1


# Slits
# =====

[[ blade_slits ]]
# A set of 4 slits, two for each direction
name = "KB_slits"
prefix = "vme_crate_ioc:KB"


[[ aperture_slits ]]
# A single rotating aperture slit, like the 25-ID whitebeam slits
name = "whitebeam_slits"
prefix = "255ida:slits:US:"


# KB Mirrors
# ==========
#
# A combined set of vertical and horizontal KB mirrors. Optionally,
# bender motors can also be given.

[[ kb_mirrors ]]
name = "kb_upstream"
prefix = "255idcVME:KB:"
horiz_upstream_motor = "255idcVME:KB:m35"
horiz_downstream_motor = "255idcVME:KB:m36"
vert_upstream_motor = "255idcVME:KB:m48"
vert_downstream_motor = "255idcVME:KB:m49"
# # Optional bender motors
# horiz_upstream_bender: str = "255idcVME:KB:m52",
# horiz_downstream_bender: str = "255idcVME:KB:m53",
# vert_upstream_bender: str = "255idcVME:KB:m61",
# vert_downstream_bender: str = "255idcVME:KB:m62",


# High-heat-load mirrors
# ======================
#
# A single-bounce mirror designed for white-beam. Optionally, also
# bendable with a single motor.

[[ high_heat_load_mirror ]]
name = "ORM1"
prefix = "25ida:ORM1:"
bendable = false

[[ high_heat_load_mirror ]]
name = "ORM2"
prefix = "25ida:ORM2:"
bendable = true


# Table
# =====
# An optical table with a specific configuration of motors

[[ table ]]
name = "downstream_table"
# # Optional, either will use vertical motor, or separate upstream/downstream
# vertical_prefix = "255idcVME:m24"
# horizontal_prefix = "255idcVME:m23"
# upstream_motor_prefix = "255idcVME:m21"
# downstream_motor_prefix = "255idcVME:m22"
# pseudo_motor_prefix = "255idcVME:table_ds:"
# transformprefix = "255idcVME:table_ds_trans:"

[[ table ]]
# An optical table with one vertical motor and one horizontal motor
vertical_prefix = "255idcVME:m26"
horizontal_prefix = "255idcVME:m25"


# Area detectors
# ==============
#
# Area detectors includes gigE vision cameras.

[[ sim_detector ]]
name = "sim_detector"
prefix = "255idSimDet:"

[[ camera ]]
# An Aravis-based area detector
name = "lerix_mono_flag"
prefix = "255idARV3:"

[[ eiger ]]
name = "eiger_500k"
prefix = "255idEiger:"

# What follows is the style for threaded ophyd area detectors. This is
# deprecated and will be removed in the future.

[[ area_detector ]]
name = "sim_det"
prefix = "255idSimDet:"
device_class = "SimDetector"
fake = false


# Heaters and Furnaces
# ====================

[[ capillary_heater ]]
name = "capillary_heater"
prefix = "255idptc10:"


# Robots
# ======

[[ robot ]]
name="austin"
prefix = "255idAustin"


# Managed IOC control PVs
# =======================

[[ beamline_manager ]]
name = "GLaDOS"
prefix = "255idc:glados:"
iocs = {ioc255idb = "ioc255idb:", ioc255idc = "ioc255idc:"}


# Fluorescence Detectors
# ======================

# [[ dxp ]]
# name = "vortex_me4"
# prefix = "vortex_me4:"
# num_elements = 4

# [[ dxp ]]
# name = "canberra_Ge7"
# prefix = "20xmap8:"
# num_elements = 4

[[ xspress3 ]]
name = "vortex_me4"
prefix = "vortex_me4_xsp:"


# Filter boxes
# ============

[[ pfcu4 ]]
name = "filter_bank0"
prefix = "255idc:pfcu0:"

[[ pfcu4 ]]
name = "filter_bank1"
prefix = "255idc:pfcu1:"
shutters = [[2, 3]]<|MERGE_RESOLUTION|>--- conflicted
+++ resolved
@@ -37,11 +37,8 @@
 # uri = "http://localhost:8000/api"
 default_catalog = "testing"
 cache_filepath = "/tmp/tiled/http_response_cache.db"
-<<<<<<< HEAD
-=======
 # In most cases, *api_key* is not necessary. Only used by the Tiled
 # consumer.
->>>>>>> 0435fcdf
 # api_key = ""
 
 [database.databroker]
