"""The Haven beamline control system.

See https://haven-spc.readthedocs.io for full documentation."""

__all__ = [
    "energy_scan",
    "xafs_scan",
]

# Get installed version number
import importlib.metadata

try:
    __version__ = importlib.metadata.version("haven-spc")
except importlib.metadata.PackageNotFoundError:
    import pkg_resources

    __version__ = pkg_resources.get_distribution("haven-spc").version
    del pkg_resources
finally:
    del importlib


# Determine the file path of the ipython startup file
from pathlib import Path

ipython_startup_file = Path(__file__).parent / "ipython_startup.ipy"
del Path


# Force ophyd to use caproto as its backend
# import ophyd
# ophyd.set_cl("caproto")

from . import plans  # noqa: F401
from ._iconfig import load_config  # noqa: F401

#  Top-level imports
from .catalog import tiled_client  # noqa: F401
from .constants import edge_energy  # noqa: F401
<<<<<<< HEAD
from .energy_ranges import ERange, KRange, merge_ranges  # noqa: F401
=======
from .devices import IonChamber, Monochromator, Robot, ion_chamber  # noqa: F401
from .devices.motor import HavenMotor  # noqa: F401
from .energy_ranges import (  # noqa: F401
    ERange,
    KRange,
    energy_to_wavenumber,
    merge_ranges,
    wavenumber_to_energy,
)
>>>>>>> 2d76d524
from .instrument import beamline  # noqa: F401
from .motor_position import (  # noqa: F401
    get_motor_position,
    list_current_motor_positions,
    list_motor_positions,
    recall_motor_position,
    save_motor_position,
)
from .preprocessors import (  # noqa: F401
    baseline_decorator,
    baseline_wrapper,
    open_shutters_decorator,
    open_shutters_wrapper,
    shutter_suspend_decorator,
    shutter_suspend_wrapper,
)
from .progress_bar import ProgressBar  # noqa: F401
from .run_engine import run_engine  # noqa: F401
from .tiled_writer import TiledWriter  # noqa: F401
from .utils import sanitize_name  # noqa: F401

# -----------------------------------------------------------------------------
# :author:    Mark Wolfman
# :email:     wolfman@anl.gov
# :copyright: Copyright © 2023, UChicago Argonne, LLC
#
# Distributed under the terms of the 3-Clause BSD License
#
# The full license is in the file LICENSE, distributed with this software.
#
# DISCLAIMER
#
# THIS SOFTWARE IS PROVIDED BY THE COPYRIGHT HOLDERS AND CONTRIBUTORS
# "AS IS" AND ANY EXPRESS OR IMPLIED WARRANTIES, INCLUDING, BUT NOT
# LIMITED TO, THE IMPLIED WARRANTIES OF MERCHANTABILITY AND FITNESS FOR
# A PARTICULAR PURPOSE ARE DISCLAIMED. IN NO EVENT SHALL THE COPYRIGHT
# HOLDER OR CONTRIBUTORS BE LIABLE FOR ANY DIRECT, INDIRECT, INCIDENTAL,
# SPECIAL, EXEMPLARY, OR CONSEQUENTIAL DAMAGES (INCLUDING, BUT NOT
# LIMITED TO, PROCUREMENT OF SUBSTITUTE GOODS OR SERVICES; LOSS OF USE,
# DATA, OR PROFITS; OR BUSINESS INTERRUPTION) HOWEVER CAUSED AND ON ANY
# THEORY OF LIABILITY, WHETHER IN CONTRACT, STRICT LIABILITY, OR TORT
# (INCLUDING NEGLIGENCE OR OTHERWISE) ARISING IN ANY WAY OUT OF THE USE
# OF THIS SOFTWARE, EVEN IF ADVISED OF THE POSSIBILITY OF SUCH DAMAGE.
#
# -----------------------------------------------------------------------------<|MERGE_RESOLUTION|>--- conflicted
+++ resolved
@@ -38,11 +38,6 @@
 #  Top-level imports
 from .catalog import tiled_client  # noqa: F401
 from .constants import edge_energy  # noqa: F401
-<<<<<<< HEAD
-from .energy_ranges import ERange, KRange, merge_ranges  # noqa: F401
-=======
-from .devices import IonChamber, Monochromator, Robot, ion_chamber  # noqa: F401
-from .devices.motor import HavenMotor  # noqa: F401
 from .energy_ranges import (  # noqa: F401
     ERange,
     KRange,
@@ -50,7 +45,6 @@
     merge_ranges,
     wavenumber_to_energy,
 )
->>>>>>> 2d76d524
 from .instrument import beamline  # noqa: F401
 from .motor_position import (  # noqa: F401
     get_motor_position,
