# Defaults go here, then get updated by toml loader
[beamline]

name = "SPC Beamline (sector unknown)"
is_connected = false

[facility]

name = "Advanced Photon Source"
xray_source = "insertion device"

####################################################################
# Configuration for interacting with the beamline scheduling system
# using apsbss package
####################################################################

[bss]

prefix = "255idc:bss"
beamline = "255-ID-C"

[xray_source]

type = "undulator"
prefix = "ID255:"

[queueserver]
kafka_topic = "s255idc_queueserver"
control_host = "localhost"
control_port = "60615"
info_host = "localhost"
info_port = "60625"

[database.databroker]

catalog = "bluesky"

[database.tiled]

uri = "http://fedorov.xray.aps.anl.gov:8001/"
# uri = "http://hood.xray.aps.anl.gov:8001/"
entry_node = "25idc_microprobe"

[shutter]
prefix = "PSS:99ID"

[shutter.front_end_shutter]

hutch = "A"
# open_pv = "PSS:99ID:FES_OPEN_EPICS.VAL"
# close_pv = "PSS:99ID:FES_CLOSE_EPICS.VAL"
# status_pv = "PSS:99ID:A_BEAM_PRESENT"

[shutter.hutch_shutter]

hutch = "C"
# open_pv = "PSS:99ID:SCS_OPEN_EPICS.VAL"
# close_pv = "PSS:99ID:SCS_CLOSE_EPICS.VAL"
# status_pv = "PSS:25ID:C_BEAM_PRESENT"

[undulator]

ioc = "id_ioc"

[monochromator]

ioc = "mono_ioc"
ioc_branch = "UP"  # For caQtDM macros

[ion_chamber]

[ion_chamber.scaler]
prefix = "scaler_ioc"
channels = [2]

[ion_chamber.preamp]
prefix = "preamp_ioc"

<<<<<<< HEAD
[dxp.vortex_me4]
=======
[ion_chamber.voltmeter]
prefix = "255idc:LabjackT7_"  # Don't include the labjack number

# Keys for ion_chamber definitions must begin with "ch" (e.g. "ch1", "ch2")

[fluorescence_detector]

[fluorescence_detector.vortex_me4]
>>>>>>> 9909dba3

prefix = "vortex_me4"
num_elements = 4

[dxp.canberra_Ge7]

prefix = "20xmap8"
num_elements = 4

[xspress.vortex_me4_xsp]

prefix = "vortex_me4_xsp"
num_elements = 4

# Motors
# ======
# 
# Add a new section for each IOC (or IOC prefix) that has motors
# matching the format {prefix}:m1. The heading of the subsection
# ("VME_crate" in the example below) is a human-readable name that
# will become a label on the Ophyd Device. *num_motors* determines how
# many motors will be read. The example below will load three motors
# with PVs: "vme_crate_ioc:m1", "vme_crate_ioc:m2", and
# "vme_crate_ioc:m3".
[motor.VME_crate]
prefix = "255idVME"
num_motors = 3

# Cameras
# =======

[camera]

imagej_command = "imagej"

# [camera.sim_det]

# prefix = "25idSimDet"
# name = "sim_det"
# description = "Simulated Camera"
# device_class = "SimDetector"<|MERGE_RESOLUTION|>--- conflicted
+++ resolved
@@ -76,18 +76,12 @@
 [ion_chamber.preamp]
 prefix = "preamp_ioc"
 
-<<<<<<< HEAD
-[dxp.vortex_me4]
-=======
 [ion_chamber.voltmeter]
 prefix = "255idc:LabjackT7_"  # Don't include the labjack number
 
-# Keys for ion_chamber definitions must begin with "ch" (e.g. "ch1", "ch2")
-
 [fluorescence_detector]
 
-[fluorescence_detector.vortex_me4]
->>>>>>> 9909dba3
+[dxp.vortex_me4]
 
 prefix = "vortex_me4"
 num_elements = 4
