"""More calculations from Yanna.

def theta_bragg(energy_val, hkl=[4,4,4]):
    d_spacing = lattice_cons / np.sqrt(hkl[0] ** 2 + hkl[1] ** 2 + hkl[2] ** 2)
    theta_bragg_val = np.arcsin(hc / (energy_val * 2 * d_spacing))
    theta_bragg_val = np.degrees(theta_bragg_val)
    return theta_bragg_val


Some sane values for converting hkl and [HKL] to α:

(001), (101), 90°
(001), (110), 180°

"""

import asyncio
import logging
from typing import TypedDict

import numpy as np
from bluesky.protocols import Movable
from ophyd_async.core import (
    DEFAULT_TIMEOUT,
    AsyncStatus,
<<<<<<< HEAD
    LazyMock,
    SignalR,
    StandardReadable,
    StandardReadableFormat,
=======
    ConfigSignal,
    DerivedSignalFactory,
    LazyMock,
    SignalR,
    StandardReadable,
    Transform,
    derived_signal_r,
>>>>>>> d441b923
    soft_signal_r_and_setter,
    soft_signal_rw,
)
from ophyd_async.epics.motor import Motor
from pint import Quantity, UnitRegistry
from pydantic import ConfigDict
from scipy import constants

from ..positioner import Positioner
from .motor import Motor

__all__ = ["Analyzer", "HKL"]

ureg = UnitRegistry()

log = logging.getLogger(__name__)

um_per_mm = 1000


h = (
    constants.physical_constants["Planck constant in eV/Hz"][0]
    * ureg.electron_volt
    / ureg.hertz
)
c = constants.c * ureg.meter / ureg.second


def energy_to_wavelength(energy: Quantity) -> Quantity:
    """Energy in eV to wavelength in meters."""
    return h * c / energy


wavelength_to_energy = energy_to_wavelength


async def device_units(device: SignalR | StandardReadable):
    """Figure out the most likely units to use for *device*.

    Defaults to meters if no other unit can be found."""
    if hasattr(device, "motor_egu"):
        egu = await device.motor_egu.get_value()
    else:
        # Probably a signal
        desc = (await device.describe())[device.name]
        if "units" in desc:
            egu = desc["units"]
        else:
            egu = "m"
    return ureg(egu).units


def units(quantity: Quantity) -> str:
    return str(quantity.to_reduced_units())


def bragg_to_wavelength(bragg_angle: Quantity, d: Quantity, n: int = 1) -> Quantity:
    """Convert Bragg angle to wavelength.

    Parameters
    ==========
    bragg_angle
      The Bragg angle (θ) of the reflection.
    d
      Inter-planar spacing of the crystal.
    n
      The order of the reflection.
    """
    return 2 * d * np.sin(bragg_angle) / n


def wavelength_to_bragg(wavelength: Quantity, d: Quantity, n: int = 1) -> Quantity:
    """Convert wavelength to Bragg angle.

    Parameters
    ==========
    wavelength
      The photon wavelength in meters.
    d
      Inter-planar spacing of the crystal.
    n
      The order of the reflection.

    Returns
    =======
    bragg
      The Bragg angle of the reflection, in Radians.
    """
    return np.arcsin(n * wavelength / 2 / d)


def energy_to_bragg(energy: Quantity, d: Quantity) -> Quantity:
    """Convert photon energy to Bragg angle.

    Parameters
    ==========
    energy
      Photon energy, in eV.
    d
      d-spacing of the analyzer crystal, in meters.

    Returns
    =======
    bragg
      First order Bragg angle for this photon, in radians.

    """
    bragg = np.arcsin(h * c / 2 / d / energy)
    return bragg


def bragg_to_energy(bragg: Quantity, d: Quantity) -> Quantity:
    """Convert Bragg angle to photon energy.

    Parameters
    ==========
    bragg
      Bragg angle for the crystal.
    d
      d-spacing of the analyzer crystal.

    Returns
    =======
    energy
      Photon energy.

    """
    energy = h * c / 2 / d / np.sin(bragg)
    return energy


def hkl_to_alpha(base, reflection) -> Quantity:
    cos_alpha = (
        np.dot(base, reflection) / np.linalg.norm(base) / np.linalg.norm(reflection)
    )
    if cos_alpha > 1:
        cos_alpha = 1
    alpha = np.arccos(cos_alpha) * ureg.radians
    return alpha


class HKL(StandardReadable, Movable):
    """A set of (h, k, l) for a lattice plane.

    Settable as ``hkl.set('312')``, which will set ``hkl.h``,
    ``hkl.k``, and ``hkl.l``.

    """

    def __init__(self, initial_value, name=""):
        h, k, l = self._to_tuple(initial_value)
        with self.add_children_as_readables():
            self.h = soft_signal_rw(int, initial_value=h)
            self.k = soft_signal_rw(int, initial_value=k)
            self.l = soft_signal_rw(int, initial_value=l)

        super().__init__(name=name)

    def _to_tuple(self, hkl_str) -> tuple[str, str, str]:
        h, k, l = hkl_str
        return (h, k, l)

    @AsyncStatus.wrap
    async def set(self, value):
        h, k, l = self._to_tuple(value)
        await asyncio.gather(
            self.h.set(h),
            self.k.set(k),
            self.l.set(l),
        )


class Analyzer(StandardReadable):
    """A single asymmetric analyzer crystal mounted on an Rowland circle.

    **Units** are handled automatically based on units set in EPICS
    PVs. However, the following values are used as parameters when
    creating the analyzer, and are assumed to have the following
    units.

    - rowland_diameter: meters
    - lattice_constant: nanometers
    - wedge_angle: degrees

    Parameters
    ==========
    horizontal_motor_prefix
      The PV prefix for the motor moving the crystal inboard/outboard.
    vertical_motor_prefix
      The PV prefix for the motor moving the crystal closer to the
      ceiling.
    yaw_motor_prefix
      The PV prefix for the motor rotating the crystal around its
      optical axis.
    rowland_diameter
      The diameter of the Rowland circle.
    lattice_constant
      The lattice constant of the analyzer (e.g. Si 111) crystal.
    wedge_angle
      The angle of the horizontal motor axis.
    surface_plane
      The cut of the analyzer crystal. Either as a tuple (e.g.
      ``(2, 1, 1)`` or a string (e.g. ``"211"``).

    """

    energy_unit = "eV"

    def __init__(
        self,
        *,
        horizontal_motor_prefix: str,
        vertical_motor_prefix: str,
        yaw_motor_prefix: str,
        rowland_diameter: float = 0.5,
        lattice_constant: float = 0.543095,
        wedge_angle: float = 30.0,
        surface_plane: tuple[int, int, int] | str = "211",
        name: str = "",
    ):
        surface_plane_hkl: tuple[int, ...] = tuple(int(i) for i in surface_plane)
        # Create the real motors
        self.horizontal = Motor(horizontal_motor_prefix)
        self.vertical = Motor(vertical_motor_prefix)
        self.crystal_yaw = Motor(yaw_motor_prefix)
        # Reciprocal space geometry
        self.reflection = HKL(initial_value="111")
        self.surface_plane = HKL(initial_value=surface_plane_hkl)
        self.add_readables(
            [
                self.reflection.h,
                self.reflection.k,
                self.reflection.l,
                self.surface_plane.h,
                self.surface_plane.k,
                self.surface_plane.l,
            ],
            StandardReadableFormat.CONFIG_SIGNAL,
        )
        # Soft signals for keeping track of the fixed transform properties
        with self.add_children_as_readables(StandardReadableFormat.CONFIG_SIGNAL):
            self.rowland_diameter = soft_signal_rw(
                float, units="meter", initial_value=rowland_diameter
            )
            self.wedge_angle = soft_signal_rw(
                float, units="degrees", initial_value=wedge_angle
            )
            self.lattice_constant = soft_signal_rw(
                float, units="nm", initial_value=lattice_constant
            )
            self.bragg_offset = soft_signal_rw(float, units="radians")
            # Soft signals for intermediate, calculated values
            self.d_spacing = derived_signal_r(
                raw_to_derived=self._calc_d_spacing,
                derived_units="nm",
                derived_precision=4,
                H=self.reflection.h,
                K=self.reflection.k,
                L=self.reflection.l,
                a=self.lattice_constant,
            )
            self.asymmetry_angle = derived_signal_r(
                raw_to_derived=self._calc_alpha,
                derived_units="radians",
                H=self.reflection.h,
                K=self.reflection.k,
                L=self.reflection.l,
                h=self.surface_plane.h,
                k=self.surface_plane.k,
                l=self.surface_plane.l,
            )
        # The actual energy signal that controls the analyzer
        self.energy = EnergyPositioner(xtal=self)
        # Decide which signals should be readable/config/etc
        self.add_readables(
            [
                self.energy.readback,
                self.energy.setpoint,
                self.vertical.user_readback,
                self.horizontal.user_readback,
            ]
        )
        self.add_readables(
            [
                self.crystal_yaw.user_readback,
            ],
            StandardReadableFormat.CONFIG_SIGNAL,
        )
        super().__init__(name=name)

    async def connect(
        self,
        mock: bool | LazyMock = False,
        timeout: float = DEFAULT_TIMEOUT,
        force_reconnect: bool = False,
    ) -> None:
        await super().connect(
            mock=mock, timeout=timeout, force_reconnect=force_reconnect
        )
        # Stash units for later. Assumes they won't change
        device_names: list[str] = [
            "horizontal",
            "vertical",
            "crystal_yaw",
            "lattice_constant",
            "rowland_diameter",
            "wedge_angle",
            "asymmetry_angle",
            "d_spacing",
            "energy",
            "bragg_offset",
        ]
        devices = [getattr(self, name) for name in device_names]
        aws = [device_units(device) for device in devices]
        units = await asyncio.gather(*aws)
        self.units = {name: unit for name, unit in zip(device_names, units)}

    def _calc_alpha(self, H: int, K: int, L: int, h: int, k: int, l: int) -> float:
        """Calculate the asymmetry angle for a given reflection and base plane.

        Parameters
        ==========
        H, K, L
          The specific reflection plane to use.
        h, k, l
          The base cut of the crystal surface.

        """
        base = (h, k, l)
        refl = (H, K, L)
        alpha = hkl_to_alpha(base=base, reflection=refl)
        return float(alpha / ureg.radians)

    def _calc_d_spacing(self, H: int, K: int, L: int, a: float) -> float:
        hkl = (H, K, L)
        return float(a / np.linalg.norm(hkl))


class EnergyRaw(TypedDict):
    horizontal: float
    vertical: float


class EnergyDerived(TypedDict):
    energy: float


class EnergyTransform(Transform):
    # To let us get the parent crystal defined on a dynamic subclass
    model_config = ConfigDict(ignored_types=(Analyzer,))

    rowland_diameter: float
    d_spacing: float
    asymmetry_angle: float
    wedge_angle: float

    def derived_to_raw(self, energy: float) -> EnergyRaw:
        """Run a forward (pseudo -> real) calculation"""
        # Apply units
        units = self.xtal.units
        energy = energy * units["energy"]
        D = self.rowland_diameter * units["rowland_diameter"]
        d = self.d_spacing * units["d_spacing"]
        beta = self.wedge_angle * units["wedge_angle"]
        alpha = self.asymmetry_angle * units["asymmetry_angle"]
        # Step 0: convert energy to bragg angle
        bragg = energy_to_bragg(energy, d=d)
        # Step 1: Convert energy params to geometry params
        theta_M = bragg + alpha
        rho = D * np.sin(theta_M)
        # Step 2: Convert geometry params to motor positions
        y = rho * np.cos(theta_M) / np.cos(beta)
        x = -y * np.sin(beta) + rho * np.sin(theta_M)
        # Unroll the units
        x = x.to(units["horizontal"]).magnitude
        y = y.to(units["vertical"]).magnitude
        return EnergyRaw(horizontal=x, vertical=y)

    def raw_to_derived(self, horizontal: float, vertical: float) -> EnergyDerived:
        """Run an inverse (real -> pseudo) calculation"""
        x, y, D, d, beta, alpha = (
            horizontal,
            vertical,
            self.rowland_diameter,
            self.d_spacing,
            self.wedge_angle,
            self.asymmetry_angle,
        )
        log.debug(f"Inverse: {x=}, {y=}, {D=}, {d=}, {beta=}, {alpha=}")
        # Resolve signals into their quantities (with units)
        try:
            units = self.xtal.units
            x = x * units["horizontal"]
            y = y * units["vertical"]
            D = D * units["rowland_diameter"]
            d = d * units["d_spacing"]
            beta = beta * units["wedge_angle"]
            alpha = alpha * units["asymmetry_angle"]
        except (AttributeError, KeyError) as exc:
            log.info(exc)
            return EnergyDerived(energy=float("nan"))
        # Step 1: Convert motor positions to geometry parameters
        theta_M = np.arctan2((x + y * np.sin(beta)), (y * np.cos(beta)))
        log.info(f"Inverse: {theta_M=}")
        rho = y * np.cos(beta) / np.cos(theta_M)
        log.info(f"Inverse: {rho=}")
        # Step 1: Convert geometry params to energy
        bragg = theta_M - alpha
        log.info(f"Inverse: {bragg=}")
        energy = bragg_to_energy(bragg, d=d)
        log.info(f"Inverse: {energy=}")
        derived = EnergyDerived(energy=energy.to(units["energy"]).magnitude)
        return derived


class EnergyPositioner(Positioner):
    """Positions the energy of an analyzer crystal."""

    _xtals: dict[str, Analyzer] = {}

    def __init__(self, *, xtal: Analyzer, name: str = ""):
        xtal_signals = {
            "rowland_diameter": xtal.rowland_diameter,
            "d_spacing": xtal.d_spacing,
            "wedge_angle": xtal.wedge_angle,
            "asymmetry_angle": xtal.asymmetry_angle,
        }
        # We need a dynamic class so we can keep access to the xtal units
        this_transform = type("EnergyTransform", (EnergyTransform,), {"xtal": xtal})

        # Need the xtal object in the method, but it can't be a child
        # device of the positioner, but we can't use a partial
        # otherwise we hit this bug maybe(?)
        # https://github.com/python/typing/issues/797
        self._xtals["xtal"] = xtal

        self._setpoint_factory = DerivedSignalFactory(
            this_transform,
            self._set_from_energy,
            horizontal=xtal.horizontal.user_setpoint,
            vertical=xtal.vertical.user_setpoint,
            **xtal_signals,
        )
        self.setpoint = self._setpoint_factory.derived_signal_rw(
            float,
            "energy",
            units="eV",
        )
        self._readback_factory = DerivedSignalFactory(
            this_transform,
            horizontal=xtal.horizontal.user_readback,
            vertical=xtal.vertical.user_readback,
            **xtal_signals,
        )
        with self.add_children_as_readables():
            self.readback = self._readback_factory.derived_signal_r(
                float,
                "energy",
                units="eV",
            )

        # Metadata
        self.velocity, _ = soft_signal_r_and_setter(float, initial_value=0.001)
        self.units, _ = soft_signal_r_and_setter(str, initial_value=xtal.energy_unit)
        self.precision, _ = soft_signal_r_and_setter(int, initial_value=3)
        super().__init__(name=name, put_complete=True)

    async def _set_from_energy(self, value: float):
        transform = await self._setpoint_factory.transform()
        raw = transform.derived_to_raw(energy=value)
        # Set the new calculated signals
        xtal = self._xtals["xtal"]
        await asyncio.gather(
            xtal.horizontal.set(raw["horizontal"]),
            xtal.vertical.set(raw["vertical"]),
        )


# -----------------------------------------------------------------------------
# :author:    Mark Wolfman
# :email:     wolfman@anl.gov
# :copyright: Copyright © 2023, UChicago Argonne, LLC
#
# Distributed under the terms of the 3-Clause BSD License
#
# The full license is in the file LICENSE, distributed with this software.
#
# DISCLAIMER
#
# THIS SOFTWARE IS PROVIDED BY THE COPYRIGHT HOLDERS AND CONTRIBUTORS
# "AS IS" AND ANY EXPRESS OR IMPLIED WARRANTIES, INCLUDING, BUT NOT
# LIMITED TO, THE IMPLIED WARRANTIES OF MERCHANTABILITY AND FITNESS FOR
# A PARTICULAR PURPOSE ARE DISCLAIMED. IN NO EVENT SHALL THE COPYRIGHT
# HOLDER OR CONTRIBUTORS BE LIABLE FOR ANY DIRECT, INDIRECT, INCIDENTAL,
# SPECIAL, EXEMPLARY, OR CONSEQUENTIAL DAMAGES (INCLUDING, BUT NOT
# LIMITED TO, PROCUREMENT OF SUBSTITUTE GOODS OR SERVICES; LOSS OF USE,
# DATA, OR PROFITS; OR BUSINESS INTERRUPTION) HOWEVER CAUSED AND ON ANY
# THEORY OF LIABILITY, WHETHER IN CONTRACT, STRICT LIABILITY, OR TORT
# (INCLUDING NEGLIGENCE OR OTHERWISE) ARISING IN ANY WAY OUT OF THE USE
# OF THIS SOFTWARE, EVEN IF ADVISED OF THE POSSIBILITY OF SUCH DAMAGE.
#
# -----------------------------------------------------------------------------<|MERGE_RESOLUTION|>--- conflicted
+++ resolved
@@ -23,20 +23,13 @@
 from ophyd_async.core import (
     DEFAULT_TIMEOUT,
     AsyncStatus,
-<<<<<<< HEAD
+    DerivedSignalFactory,
     LazyMock,
     SignalR,
     StandardReadable,
     StandardReadableFormat,
-=======
-    ConfigSignal,
-    DerivedSignalFactory,
-    LazyMock,
-    SignalR,
-    StandardReadable,
     Transform,
     derived_signal_r,
->>>>>>> d441b923
     soft_signal_r_and_setter,
     soft_signal_rw,
 )
