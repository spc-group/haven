--- conflicted
+++ resolved
@@ -1,20 +1,6 @@
 from ophyd_async.core import PathProvider
 from ophyd_async.epics.adsimdetector import SimDetector as SimDetectorBase
 
-<<<<<<< HEAD
-from haven._iconfig import load_config
-
-from .area_detectors import HavenDetector
-
-
-class SimDetector(HavenDetector, SimDetectorBase):
-    _ophyd_labels_ = {"area_detectors", "detectors"}
-
-    def __init__(self, prefix, path_provider=None, **kwargs):
-        path_provider = path_provider or load_config().get(
-            "area_detector_root_path", "/default/path"
-        )
-=======
 from .area_detectors import default_path_provider
 
 
@@ -24,5 +10,4 @@
     def __init__(self, prefix, path_provider: PathProvider | None = None, **kwargs):
         if path_provider is None:
             path_provider = default_path_provider()
->>>>>>> 6d78bd06
         super().__init__(prefix=prefix, path_provider=path_provider, **kwargs)