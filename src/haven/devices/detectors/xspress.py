import asyncio
import xml.etree.ElementTree as ET
from collections.abc import Sequence

import numpy as np
from ophyd_async.core import (
    Array1D,
    AsyncStatus,
    DetectorController,
    Device,
    DeviceVector,
    PathProvider,
    SignalR,
    StandardDetector,
    StrictEnum,
    TriggerInfo,
    soft_signal_r_and_setter,
)
from ophyd_async.epics import adcore
<<<<<<< HEAD
from ophyd_async.epics.adcore._utils import (
    ADBaseDataType,
    NDAttributeDataType,
    NDAttributeParam,
    convert_ad_dtype_to_np,
)
=======
from ophyd_async.epics.adcore._utils import ADBaseDataType, convert_ad_dtype_to_np
>>>>>>> 3a756bf9
from ophyd_async.epics.core import epics_signal_r, epics_signal_rw, epics_signal_x

from .area_detectors import HavenDetector, default_path_provider


class XspressTriggerMode(StrictEnum):
    SOFTWARE = "Software"
    INTERNAL = "Internal"
    IDC = "IDC"
    TTL_VETO_ONLY = "TTL Veto Only"
    TTL_BOTH = "TTL Both"
    LVDS_VETO_ONLY = "LVDS Veto Only"
    LVDS_BOTH = "LVDS Both"
    SOFTWARE_INTERNAL = "Software + Internal"


class XspressDriverIO(adcore.ADBaseIO):
    def __init__(self, prefix, name=""):
        self.trigger_mode = epics_signal_rw(XspressTriggerMode, f"{prefix}TriggerMode")
        self.erase_on_start = epics_signal_rw(bool, f"{prefix}EraseOnStart")
        self.erase = epics_signal_x(f"{prefix}ERASE")
        self.deadtime_correction = epics_signal_rw(bool, f"{prefix}CTRL_DTC")
        self.number_of_elements = epics_signal_r(int, f"{prefix}MaxSizeY_RBV")
        super().__init__(prefix=prefix, name=name)


class XspressController(DetectorController):
    def __init__(self, driver: adcore.ADBaseIO) -> None:
        self._drv = driver

    def get_deadtime(self, exposure: float) -> float:
        # Arbitrary value. To-do: fill this in when we know what to
        # include
        return 0.001

    async def setup_ndattributes(self, device_name: str):
        num_elements = await self._drv.number_of_elements.get_value()
        params = ndattribute_params(
            device_name=device_name, elements=range(num_elements)
        )
        xml = ndattribute_xml(params)
        await self._drv.nd_attributes_file.set(xml)

    @AsyncStatus.wrap
    async def prepare(self, trigger_info: TriggerInfo):
        print("preparing")
        await asyncio.gather(
            self._drv.num_images.set(trigger_info.total_number_of_triggers),
            self._drv.image_mode.set(adcore.ImageMode.MULTIPLE),
            self._drv.trigger_mode.set(XspressTriggerMode.INTERNAL),
            # Hardware deadtime correciton is not reliable
            # https://github.com/epics-modules/xspress3/issues/57
            self._drv.deadtime_correction.set(False),
        )
        print("prepared")

    async def wait_for_idle(self):
        print("Waiting for idle")
        if self._arm_status:
            print("doing it")
            await self._arm_status

    async def arm(self):
        self._arm_status = await adcore.start_acquiring_driver_and_ensure_status(
            self._drv
        )

    async def disarm(self):
        await adcore.stop_busy_record(self._drv.acquire, False, timeout=1)


class XspressDatasetDescriber(adcore.ADBaseDatasetDescriber):
    """The datatype cannot be reliably determined from DataType_RBV.

    Instead, read out whether deadtime correction is enabled and
    determine the datatype this way.

    https://github.com/epics-modules/xspress3/issues/57

    """

    async def np_datatype(self) -> str:
        dt_correction = await self._driver.deadtime_correction.get_value()
        if dt_correction:
            return convert_ad_dtype_to_np(ADBaseDataType.FLOAT64)
        else:
            return convert_ad_dtype_to_np(ADBaseDataType.UINT32)


class XspressElement(Device):
    """Data and controls for an individual Xspress3 detector element."""

    def __init__(self, prefix: str, element_index: int, name: str = ""):
        """Parameters
        ==========
        prefix
          The detector's overall PV prefix, not including the
          e.g. "MCA1:" part.
        element_index
          This elements positional index, e.g. the first element will
          have *element_index*=0.

        """
        elem_num = element_index + 1
        self.spectrum = epics_signal_r(
            Array1D[np.float64], f"{prefix}MCA{elem_num}:ArrayData"
        )
        self.dead_time_percent = epics_signal_r(
            float, f"{prefix}C{elem_num}SCA:10:Value_RBV"
        )
        self.dead_time_factor = epics_signal_r(
            float, f"{prefix}C{elem_num}SCA:9:Value_RBV"
        )
        super().__init__(name=name)


class Xspress3Detector(HavenDetector, StandardDetector):
    """A detector controlled by Xspress3 electronics.

    The elements of the detector are represented on the *mcas*
    attribute. The number of mcas is determined by passing *elements*
    when initializing an object. *elements* can be either an integer,
    in which case it represents to number of elements, or an iterator
    representing the index of each element.

    The following lines are equivalent.

    .. code-block:: python

      det = Xspress3Detector(..., elements=4)

      det = Xspress3Detector(..., elements=[0, 1, 2, 3])

      det = Xspress3Detector(..., elements=range(4))

    The parameter *ev_per_bin* controls the conversion from histogram
    bin to energy. This is set during calibration; changing the value
    passed into this class without re-calibrating the detector **will
    result in an incorrect conversion**.

    """

    _ophyd_labels_ = {"detectors", "xrf_detectors"}
    _controller: DetectorController
    _writer: adcore.ADHDFWriter

    def __init__(
        self,
        prefix: str,
        path_provider: PathProvider | None = None,
        elements: int | Sequence[int] = 1,
        ev_per_bin: float = 10.0,
        drv_suffix="det1:",
        hdf_suffix="HDF1:",
        name: str = "",
        config_sigs: Sequence[SignalR] = (),
    ):
        # Per-element MCA devices
        try:
            elements = range(elements)
        except TypeError:
            pass
        self.elements = DeviceVector(
            {idx: XspressElement(prefix, element_index=idx) for idx in elements}
        )
        # Area detector IO devices
        self.drv = XspressDriverIO(prefix + drv_suffix)
        self.hdf = adcore.NDFileHDFIO(prefix + hdf_suffix)

        if path_provider is None:
            path_provider = default_path_provider()
        # Extra configuration signals
        self.ev_per_bin, _ = soft_signal_r_and_setter(float, initial_value=ev_per_bin)

        super().__init__(
            XspressController(self.drv),
            adcore.ADHDFWriter(
                self.hdf,
                path_provider,
                lambda: self.name,
                XspressDatasetDescriber(self.drv),
                self.drv,  # <- for DT ndattributes
            ),
            config_sigs=(
                self.drv.acquire_period,
                self.drv.acquire_time,
                self.ev_per_bin,
                *config_sigs,
            ),
            name=name,
        )

    @AsyncStatus.wrap
    async def stage(self) -> None:
        self._old_xml_file, *_ = await asyncio.gather(
            self.drv.nd_attributes_file.get_value(),
            super().stage(),
            self._controller.setup_ndattributes(device_name=self.name),
            self.drv.erase_on_start.set(False),
            self.drv.erase.trigger(),
        )

<<<<<<< HEAD
    @AsyncStatus.wrap
    async def unstage(self) -> None:
        await super().unstage()
        if self._old_xml_file is not None:
            # Restore the original XML attributes file
            await self.drv.nd_attributes_file.set(self._old_xml_file)
            self._old_xml_file = None


def ndattribute_xml(params):
    """Convert a set of NDAttribute params to XML."""
    root = ET.Element("Attributes")
    for ndattribute in params:
        ET.SubElement(
            root,
            "Attribute",
            name=ndattribute.name,
            type="PARAM",
            source=ndattribute.param,
            addr=str(ndattribute.addr),
            datatype=ndattribute.datatype.value,
            description=ndattribute.description,
        )
    xml_text = ET.tostring(root, encoding="unicode")
    return xml_text


def ndattribute_params(
    device_name: str, elements: Sequence[int]
) -> Sequence[NDAttributeParam]:
    """Create a set of ndattribute params that can be written to the AD's
    HDF5 file.

    These parameters can then be used with something like
    :py:func:`ophyd_async.plan_stubs.setup_ndattributes` to build the
    XML.

    """
    params = []
    for idx in elements:
        new_params = [
            NDAttributeParam(
                name=f"{device_name}-element{idx}-deadtime_factor",
                param="XSP3_CHAN_DTFACTOR",
                datatype=NDAttributeDataType.DOUBLE,
                addr=idx,
                description=f"Chan {idx} DTC Factor",
            ),
            NDAttributeParam(
                name=f"{device_name}-element{idx}-deadtime_percent",
                param="XSP3_CHAN_DTPERCENT",
                datatype=NDAttributeDataType.DOUBLE,
                addr=idx,
                description=f"Chan {idx} DTC Percent",
            ),
            NDAttributeParam(
                name=f"{device_name}-element{idx}-event_width",
                param="XSP3_EVENT_WIDTH",
                datatype=NDAttributeDataType.DOUBLE,
                addr=idx,
                description=f"Chan {idx} Event Width",
            ),
            NDAttributeParam(
                name=f"{device_name}-element{idx}-clock_ticks",
                param="XSP3_CHAN_SCA0",
                datatype=NDAttributeDataType.DOUBLE,
                addr=idx,
                description=f"Chan {idx} ClockTicks",
            ),
            NDAttributeParam(
                name=f"{device_name}-element{idx}-reset_ticks",
                param="XSP3_CHAN_SCA1",
                datatype=NDAttributeDataType.DOUBLE,
                addr=idx,
                description=f"Chan {idx} ResetTicks",
            ),
            NDAttributeParam(
                name=f"{device_name}-element{idx}-reset_counts",
                param="XSP3_CHAN_SCA2",
                datatype=NDAttributeDataType.DOUBLE,
                addr=idx,
                description=f"Chan {idx} ResetCounts",
            ),
            NDAttributeParam(
                name=f"{device_name}-element{idx}-all_event",
                param="XSP3_CHAN_SCA3",
                datatype=NDAttributeDataType.DOUBLE,
                addr=idx,
                description=f"Chan {idx} AllEvent",
            ),
            NDAttributeParam(
                name=f"{device_name}-element{idx}-all_good",
                param="XSP3_CHAN_SCA4",
                datatype=NDAttributeDataType.DOUBLE,
                addr=idx,
                description=f"Chan {idx} AllGood",
            ),
            NDAttributeParam(
                name=f"{device_name}-element{idx}-pileup",
                param="XSP3_CHAN_SCA7",
                datatype=NDAttributeDataType.DOUBLE,
                addr=idx,
                description=f"Chan {idx} Pileup",
            ),
        ]
        params.extend(new_params)
    return params
=======
    @property
    def default_time_signal(self):
        return self.drv.acquire_time
>>>>>>> 3a756bf9
<|MERGE_RESOLUTION|>--- conflicted
+++ resolved
@@ -17,16 +17,12 @@
     soft_signal_r_and_setter,
 )
 from ophyd_async.epics import adcore
-<<<<<<< HEAD
 from ophyd_async.epics.adcore._utils import (
     ADBaseDataType,
     NDAttributeDataType,
     NDAttributeParam,
     convert_ad_dtype_to_np,
 )
-=======
-from ophyd_async.epics.adcore._utils import ADBaseDataType, convert_ad_dtype_to_np
->>>>>>> 3a756bf9
 from ophyd_async.epics.core import epics_signal_r, epics_signal_rw, epics_signal_x
 
 from .area_detectors import HavenDetector, default_path_provider
@@ -229,7 +225,6 @@
             self.drv.erase.trigger(),
         )
 
-<<<<<<< HEAD
     @AsyncStatus.wrap
     async def unstage(self) -> None:
         await super().unstage()
@@ -237,6 +232,10 @@
             # Restore the original XML attributes file
             await self.drv.nd_attributes_file.set(self._old_xml_file)
             self._old_xml_file = None
+
+    @property
+    def default_time_signal(self):
+        return self.drv.acquire_time
 
 
 def ndattribute_xml(params):
@@ -336,9 +335,4 @@
             ),
         ]
         params.extend(new_params)
-    return params
-=======
-    @property
-    def default_time_signal(self):
-        return self.drv.acquire_time
->>>>>>> 3a756bf9
+    return params