--- conflicted
+++ resolved
@@ -114,10 +114,6 @@
                 actuate_signal=self.start_button,
                 stop_signal=self.stop_button,
                 done_signal=self.busy,
-<<<<<<< HEAD
-                min_move=0.0,
-=======
->>>>>>> 0435fcdf
             )
             self.energy_taper = UndulatorPositioner(
                 prefix=f"{prefix}TaperEnergy",
@@ -130,10 +126,6 @@
                 actuate_signal=self.start_button,
                 stop_signal=self.stop_button,
                 done_signal=self.busy,
-<<<<<<< HEAD
-                min_move=0.0,
-=======
->>>>>>> 0435fcdf
             )
             self.gap_taper = UndulatorPositioner(
                 prefix=f"{prefix}TaperGap",
