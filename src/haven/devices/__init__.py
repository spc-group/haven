--- conflicted
+++ resolved
@@ -1,9 +1,6 @@
-<<<<<<< HEAD
-from .detectors._lambda import LambdaDetector  # noqa: F401
-=======
 from .aperture_slits import ApertureSlits  # noqa: F401
 from .blade_slits import BladeSlits, setup_blade_slits  # noqa: F401
->>>>>>> 0435fcdf
+from .detectors._lambda import LambdaDetector  # noqa: F401
 from .detectors.aravis import AravisDetector  # noqa: F401
 from .detectors.eiger import EigerDetector  # noqa: F401
 from .detectors.sim_detector import SimDetector  # noqa: F401
