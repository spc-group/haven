from .aerotech import AerotechStage  # noqa: F401
from .aperture_slits import ApertureSlits  # noqa: F401
from .asymmotron import Analyzer  # noqa: F401
from .axilon_monochromator import AxilonMonochromator  # noqa: F401
from .blade_slits import BladeSlits, setup_blade_slits  # noqa: F401
<<<<<<< HEAD
from .channel_cut_monochromator import ChannelCutMonochromator  # noqa: F401
=======
from .delay import DG645Delay, SoftGlueDelay  # noqa: F401
>>>>>>> 539aea42
from .detectors._lambda import LambdaDetector  # noqa: F401
from .detectors.aravis import AravisDetector  # noqa: F401
from .detectors.eiger import EigerDetector  # noqa: F401
from .detectors.sim_detector import SimDetector  # noqa: F401
from .detectors.xspress import Xspress3Detector  # noqa: F401
from .ion_chamber import IonChamber  # noqa: F401
from .mirrors import HighHeatLoadMirror, KBMirrors  # noqa: F401
from .motor import Motor, load_motors  # noqa: F401
from .robot import Robot  # noqa: F401
from .scaler import MultiChannelScaler  # noqa: F401
from .shutter import PssShutter, ShutterState  # noqa: F401
from .soft_glue import SoftGlueZynq  # noqa: F401
from .table import Table  # noqa: F401
from .undulator import PlanarUndulator  # noqa: F401
from .vacuum import PumpController, TelevacIonGauge  # noqa: F401
from .xia_pfcu import PFCUFilter, PFCUFilterBank  # noqa: F401

# -----------------------------------------------------------------------------
# :author:    Mark Wolfman
# :email:     wolfman@anl.gov
# :copyright: Copyright © 2023, UChicago Argonne, LLC
#
# Distributed under the terms of the 3-Clause BSD License
#
# The full license is in the file LICENSE, distributed with this software.
#
# DISCLAIMER
#
# THIS SOFTWARE IS PROVIDED BY THE COPYRIGHT HOLDERS AND CONTRIBUTORS
# "AS IS" AND ANY EXPRESS OR IMPLIED WARRANTIES, INCLUDING, BUT NOT
# LIMITED TO, THE IMPLIED WARRANTIES OF MERCHANTABILITY AND FITNESS FOR
# A PARTICULAR PURPOSE ARE DISCLAIMED. IN NO EVENT SHALL THE COPYRIGHT
# HOLDER OR CONTRIBUTORS BE LIABLE FOR ANY DIRECT, INDIRECT, INCIDENTAL,
# SPECIAL, EXEMPLARY, OR CONSEQUENTIAL DAMAGES (INCLUDING, BUT NOT
# LIMITED TO, PROCUREMENT OF SUBSTITUTE GOODS OR SERVICES; LOSS OF USE,
# DATA, OR PROFITS; OR BUSINESS INTERRUPTION) HOWEVER CAUSED AND ON ANY
# THEORY OF LIABILITY, WHETHER IN CONTRACT, STRICT LIABILITY, OR TORT
# (INCLUDING NEGLIGENCE OR OTHERWISE) ARISING IN ANY WAY OUT OF THE USE
# OF THIS SOFTWARE, EVEN IF ADVISED OF THE POSSIBILITY OF SUCH DAMAGE.
#
# ----------------------------------------------------------------------------<|MERGE_RESOLUTION|>--- conflicted
+++ resolved
@@ -3,11 +3,8 @@
 from .asymmotron import Analyzer  # noqa: F401
 from .axilon_monochromator import AxilonMonochromator  # noqa: F401
 from .blade_slits import BladeSlits, setup_blade_slits  # noqa: F401
-<<<<<<< HEAD
 from .channel_cut_monochromator import ChannelCutMonochromator  # noqa: F401
-=======
 from .delay import DG645Delay, SoftGlueDelay  # noqa: F401
->>>>>>> 539aea42
 from .detectors._lambda import LambdaDetector  # noqa: F401
 from .detectors.aravis import AravisDetector  # noqa: F401
 from .detectors.eiger import EigerDetector  # noqa: F401
