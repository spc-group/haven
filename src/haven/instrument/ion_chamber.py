--- conflicted
+++ resolved
@@ -9,12 +9,6 @@
 from typing import Dict, Generator, Optional
 
 import numpy as np
-<<<<<<< HEAD
-import pint
-from aioca import CANothing, caget
-from apstools.devices import SRS570_PreAmplifier
-=======
->>>>>>> e3ab494c
 from apstools.devices.srs570_preamplifier import (
     SRS570_PreAmplifier,
     calculate_settle_time,
@@ -651,19 +645,6 @@
     # 5 pre-amps per labjack
     lj_num = int(ic_idx / 5)
     lj_chan = ic_idx % 5
-<<<<<<< HEAD
-    # Only use this ion chamber if it has a name
-    try:
-        name = await caget(desc_pv)
-    except (asyncio.exceptions.TimeoutError, CANothing):
-        # Scaler channel is unreachable, so skip it
-        log.warning(f"Could not connect to ion_chamber: {desc_pv}")
-        return
-    if name == "":
-        log.info(f"Skipping unnamed ion chamber: {desc_pv}")
-        return
-=======
->>>>>>> e3ab494c
     # Create the ion chamber device
     ion_chamber = make_device(
         IonChamber,
