import logging
from enum import IntEnum

from apstools.devices import CamMixin_V34, SingleTrigger_V34
from ophyd import ADComponent as ADCpt
from ophyd import DetectorBase as OphydDetectorBase
from ophyd import (
    EigerDetectorCam,
    Kind,
    Lambda750kCam,
    OphydObject,
    SimDetectorCam,
    SingleTrigger,
)
from ophyd.areadetector.base import EpicsSignalWithRBV as SignalWithRBV
from ophyd.areadetector.filestore_mixins import FileStoreHDF5IterativeWrite
from ophyd.areadetector.plugins import (
    HDF5Plugin_V31,
    HDF5Plugin_V34,
    ImagePlugin_V31,
    ImagePlugin_V34,
    OverlayPlugin,
    PvaPlugin_V31,
    PvaPlugin_V34,
    ROIPlugin_V31,
    ROIPlugin_V34,
)
from ophyd.areadetector.plugins import StatsPlugin_V31 as OphydStatsPlugin_V31
from ophyd.areadetector.plugins import StatsPlugin_V34 as OphydStatsPlugin_V34
from ophyd.areadetector.plugins import TIFFPlugin_V31

from .. import exceptions
from .._iconfig import load_config
from .device import make_device

log = logging.getLogger(__name__)


__all__ = ["Eiger500K", "Lambda250K", "SimDetector", "AsyncCamMixin"]


class AsyncCamMixin(OphydObject):
    """A mixin that allows for delayed evaluation of the connection status.

    Ordinarily, and area detector gets the camera acquire signal,
    which requires that it be connected. With this mixin, you can skip
    that step, so that you can ``wait_for_connection()`` fully at a
    later time.

    """

    lazy_wait_for_connection = False

    # Components
    acquire = ADCpt(SignalWithRBV, "Acquire")


class SimDetectorCam_V34(CamMixin_V34, SimDetectorCam): ...


class EigerCam(AsyncCamMixin, EigerDetectorCam): ...


class LambdaCam(AsyncCamMixin, Lambda750kCam): ...


class WriteModes(IntEnum):
    SINGLE = 0
    CAPTURE = 1
    STREAM = 2


class Capture(IntEnum):
    STOP = 0
    START = 1


class StageCapture:
    """Mixin to prepare NDPlugin file capture mode.

    Sets the number of captures to zero (infinite), and starts
    capturing. Then when the device gets unstaged, capturing turns
    back off.

    """

    def __init__(self, *args, **kwargs):
        super().__init__(*args, **kwargs)
        # Stage the capture button as well
        self.stage_sigs[self.file_write_mode] = WriteModes.STREAM
        self.stage_sigs[self.capture] = Capture.START
        self.stage_sigs[self.num_capture] = 0


class MyHDF5Plugin(FileStoreHDF5IterativeWrite, HDF5Plugin_V34):
    """
    Add data acquisition methods to HDF5Plugin.
    * ``stage()`` - prepare device PVs befor data acquisition
    * ``unstage()`` - restore device PVs after data acquisition
    * ``generate_datum()`` - coordinate image storage metadata
    """

    def stage(self):
        self.stage_sigs.move_to_end("capture", last=True)
        super().stage()


class DetectorBase(OphydDetectorBase):
    def __init__(self, *args, description=None, **kwargs):
        super().__init__(*args, **kwargs)
        if description is None:
            description = self.name
        self.description = description

    @property
    def default_time_signal(self):
        return self.cam.acquire_time


class StatsMixin:
    overlays = ADCpt(OverlayPlugin, "Over1:")
    _default_read_attrs = [
        "max_value",
        "min_value",
        "min_xy.x",
        "max_xy.x",
        "min_xy.y",
        "max_xy.y",
        "total",
        "net",
        "mean_value",
        "sigma_value",
    ]


class StatsPlugin_V31(StatsMixin, OphydStatsPlugin_V31): ...


class StatsPlugin_V34(StatsMixin, OphydStatsPlugin_V34): ...


class SimDetector(SingleTrigger_V34, DetectorBase):
    """
    ADSimDetector
    SingleTrigger:
    * stop any current acquisition
    * sets image_mode to 'Multiple'
    """

    cam = ADCpt(SimDetectorCam_V34, "cam1:")
    image = ADCpt(ImagePlugin_V34, "image1:")
    pva = ADCpt(PvaPlugin_V34, "Pva1:")
    hdf1 = ADCpt(
        type("HDF5Plugin", (StageCapture, HDF5Plugin_V34), {}),
        "HDF1:",
        # write_path_template="/tmp/",
        # read_path_template=READ_PATH_TEMPLATE,
    )
    roi1 = ADCpt(ROIPlugin_V34, "ROI1:", kind=Kind.config)
    roi2 = ADCpt(ROIPlugin_V34, "ROI2:", kind=Kind.config)
    roi3 = ADCpt(ROIPlugin_V34, "ROI3:", kind=Kind.config)
    roi4 = ADCpt(ROIPlugin_V34, "ROI4:", kind=Kind.config)
    stats1 = ADCpt(StatsPlugin_V34, "Stats1:", kind=Kind.normal)
    stats2 = ADCpt(StatsPlugin_V34, "Stats2:", kind=Kind.normal)
    stats3 = ADCpt(StatsPlugin_V34, "Stats3:", kind=Kind.normal)
    stats4 = ADCpt(StatsPlugin_V34, "Stats4:", kind=Kind.normal)
    stats5 = ADCpt(StatsPlugin_V34, "Stats5:", kind=Kind.normal)


class TIFFPlugin(StageCapture, TIFFPlugin_V31):
    _default_read_attrs = ["full_file_name"]


class HDF5Plugin(StageCapture, HDF5Plugin_V31):
    _default_read_attrs = ["full_file_name"]


class Lambda250K(SingleTrigger, DetectorBase):
    """
    A Lambda 250K area detector device.
    """

    cam = ADCpt(LambdaCam, "cam1:")
    image = ADCpt(ImagePlugin_V31, "image1:")
    pva = ADCpt(PvaPlugin_V31, "Pva1:")
    tiff = ADCpt(TIFFPlugin, "TIFF1:", kind=Kind.normal)
    hdf1 = ADCpt(HDF5Plugin, "HDF1:", kind=Kind.normal)
    roi1 = ADCpt(ROIPlugin_V31, "ROI1:", kind=Kind.config)
    roi2 = ADCpt(ROIPlugin_V31, "ROI2:", kind=Kind.config)
    roi3 = ADCpt(ROIPlugin_V31, "ROI3:", kind=Kind.config)
    roi4 = ADCpt(ROIPlugin_V31, "ROI4:", kind=Kind.config)
    stats1 = ADCpt(StatsPlugin_V31, "Stats1:", kind=Kind.normal)
    stats2 = ADCpt(StatsPlugin_V31, "Stats2:", kind=Kind.normal)
    stats3 = ADCpt(StatsPlugin_V31, "Stats3:", kind=Kind.normal)
    stats4 = ADCpt(StatsPlugin_V31, "Stats4:", kind=Kind.normal)
    stats5 = ADCpt(StatsPlugin_V31, "Stats5:", kind=Kind.normal)

    _default_read_attrs = [
        "stats1",
        "stats2",
        "stats3",
        "stats4",
        "stats5",
        "hdf1",
        "tiff",
    ]


class Eiger500K(SingleTrigger, DetectorBase):
    """
    A Eiger S 500K area detector device.
    """

    cam = ADCpt(EigerCam, "cam1:")
    image = ADCpt(ImagePlugin_V34, "image1:")
    pva = ADCpt(PvaPlugin_V34, "Pva1:")
    tiff = ADCpt(TIFFPlugin, "TIFF1:", kind=Kind.normal)
    hdf1 = ADCpt(HDF5Plugin, "HDF1:", kind=Kind.normal)
    roi1 = ADCpt(ROIPlugin_V34, "ROI1:", kind=Kind.config)
    roi2 = ADCpt(ROIPlugin_V34, "ROI2:", kind=Kind.config)
    roi3 = ADCpt(ROIPlugin_V34, "ROI3:", kind=Kind.config)
    roi4 = ADCpt(ROIPlugin_V34, "ROI4:", kind=Kind.config)
    stats1 = ADCpt(StatsPlugin_V34, "Stats1:", kind=Kind.normal)
    stats2 = ADCpt(StatsPlugin_V34, "Stats2:", kind=Kind.normal)
    stats3 = ADCpt(StatsPlugin_V34, "Stats3:", kind=Kind.normal)
    stats4 = ADCpt(StatsPlugin_V34, "Stats4:", kind=Kind.normal)
    stats5 = ADCpt(StatsPlugin_V34, "Stats5:", kind=Kind.normal)

    _default_read_attrs = [
        "stats1",
        "stats2",
        "stats3",
        "stats4",
        "stats5",
        "hdf1",
        "tiff",
    ]


def load_area_detectors(config=None) -> set:
    if config is None:
        config = load_config()
    # Create the area detectors defined in the configuration
    devices = []
    for name, adconfig in config.get("area_detector", {}).items():
        DeviceClass = globals().get(adconfig["device_class"])
        # Check that it's a valid device class
        if DeviceClass is None:
            msg = f"area_detector.{name}.device_class={adconfig['device_class']}"
            raise exceptions.UnknownDeviceConfiguration(msg)
        # Create the device co-routine
<<<<<<< HEAD
        yield make_device(
            DeviceClass,
            prefix=f"{adconfig['prefix']}:",
            name=name,
            labels={"area_detectors", "detectors"},
=======
        devices.append(
            make_device(
                DeviceClass,
                prefix=f"{adconfig['prefix']}:",
                name=name,
                labels={"area_detectors"},
            )
>>>>>>> ff24470f
        )
    return devices


# -----------------------------------------------------------------------------
# :author:    Mark Wolfman
# :email:     wolfman@anl.gov
# :copyright: Copyright © 2023, UChicago Argonne, LLC
#
# Distributed under the terms of the 3-Clause BSD License
#
# The full license is in the file LICENSE, distributed with this software.
#
# DISCLAIMER
#
# THIS SOFTWARE IS PROVIDED BY THE COPYRIGHT HOLDERS AND CONTRIBUTORS
# "AS IS" AND ANY EXPRESS OR IMPLIED WARRANTIES, INCLUDING, BUT NOT
# LIMITED TO, THE IMPLIED WARRANTIES OF MERCHANTABILITY AND FITNESS FOR
# A PARTICULAR PURPOSE ARE DISCLAIMED. IN NO EVENT SHALL THE COPYRIGHT
# HOLDER OR CONTRIBUTORS BE LIABLE FOR ANY DIRECT, INDIRECT, INCIDENTAL,
# SPECIAL, EXEMPLARY, OR CONSEQUENTIAL DAMAGES (INCLUDING, BUT NOT
# LIMITED TO, PROCUREMENT OF SUBSTITUTE GOODS OR SERVICES; LOSS OF USE,
# DATA, OR PROFITS; OR BUSINESS INTERRUPTION) HOWEVER CAUSED AND ON ANY
# THEORY OF LIABILITY, WHETHER IN CONTRACT, STRICT LIABILITY, OR TORT
# (INCLUDING NEGLIGENCE OR OTHERWISE) ARISING IN ANY WAY OUT OF THE USE
# OF THIS SOFTWARE, EVEN IF ADVISED OF THE POSSIBILITY OF SUCH DAMAGE.
#
# -----------------------------------------------------------------------------<|MERGE_RESOLUTION|>--- conflicted
+++ resolved
@@ -249,21 +249,13 @@
             msg = f"area_detector.{name}.device_class={adconfig['device_class']}"
             raise exceptions.UnknownDeviceConfiguration(msg)
         # Create the device co-routine
-<<<<<<< HEAD
-        yield make_device(
-            DeviceClass,
-            prefix=f"{adconfig['prefix']}:",
-            name=name,
-            labels={"area_detectors", "detectors"},
-=======
         devices.append(
             make_device(
                 DeviceClass,
                 prefix=f"{adconfig['prefix']}:",
                 name=name,
-                labels={"area_detectors"},
+                labels={"area_detectors", "detectors"},
             )
->>>>>>> ff24470f
         )
     return devices
 
