--- conflicted
+++ resolved
@@ -4,23 +4,6 @@
 from ophyd import sim
 
 from .instrument_registry import registry as default_registry, InstrumentRegistry
-<<<<<<< HEAD
-from .energy_positioner import load_energy_positioner
-from .motor import load_all_motors
-from .ion_chamber import load_ion_chambers
-from .fluorescence_detector import load_fluorescence_detectors
-from .monochromator import load_monochromator
-from .camera import load_cameras
-from .shutter import load_shutters
-from .stage import load_stages
-from .aps import load_aps
-from .power_supply import load_power_supplies
-from .xray_source import load_xray_sources
-from .area_detector import load_area_detectors
-from .slits import load_slits
-from .lerix import load_lerix_spectrometers
-# from .heater import load_heaters
-=======
 from .energy_positioner import load_energy_positioner_coros
 from .motor import load_all_motor_coros
 from .ion_chamber import load_ion_chamber_coros
@@ -36,7 +19,6 @@
 from .slits import load_slit_coros
 from .lerix import load_lerix_spectrometer_coros
 from .heater import load_heater_coros
->>>>>>> eb5efdcd
 from .._iconfig import load_config
 
 
@@ -116,27 +98,6 @@
     # Load the configuration
     if config is None:
         config = load_config()
-<<<<<<< HEAD
-    # Import each device type for the instrument
-    load_simulated_devices(config=config)
-    load_energy_positioner(config=config)
-    load_all_motors(config=config)
-    load_monochromator(config=config)
-    load_cameras(config=config)
-    load_shutters(config=config)
-    load_stages(config=config)
-    load_power_supplies(config=config)
-    load_slits(config=config)
-    # load_heaters(config=config)
-    # Detectors
-    load_ion_chambers(config=config)
-    load_fluorescence_detectors(config=config)
-    load_area_detectors(config=config)
-    load_lerix_spectrometers(config=config)
-    # Facility-related devices
-    load_aps(config=config)
-    load_xray_sources(config=config)
-=======
     # Import devices concurrently
     devices = asyncio.run(aload_instrument(registry=registry, config=config))
     # Also import some simulated devices for testing
@@ -145,7 +106,6 @@
     if return_devices:
         devices = [d for d in devices if d is not None]
         return devices
->>>>>>> eb5efdcd
 
 
 def load_simulated_devices(config={}):
