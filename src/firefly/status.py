--- conflicted
+++ resolved
@@ -23,11 +23,7 @@
 
 
 class StatusDisplay(display.FireflyDisplay):
-<<<<<<< HEAD
     first_shutter_row = 3
-
-=======
->>>>>>> 4338abed
     bss_window_requested = Signal()
 
     async def update_devices(self, registry):
