--- conflicted
+++ resolved
@@ -2,11 +2,7 @@
 import logging
 from typing import Mapping, Optional, Sequence
 
-<<<<<<< HEAD
-import qtawesome as qta
 from bluesky_queueserver_api import BPlan
-=======
->>>>>>> 5727bce7
 from pydm.widgets import PyDMEmbeddedDisplay
 from qtpy import QtWidgets
 
