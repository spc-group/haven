import argparse
import asyncio
import cProfile
import logging
import pstats
import sys
import time
from pathlib import Path

from qasync import QEventLoop

import haven


def main(default_fullscreen=False, default_display="status"):
    logger = logging.getLogger("")
    handler = logging.StreamHandler()
    formatter = logging.Formatter("[%(asctime)s] [%(levelname)-8s] - %(message)s")
    handler.setFormatter(formatter)
    logger.addHandler(handler)
    logger.setLevel("INFO")
    handler.setLevel("INFO")

    try:
        """
        We must import QtWebEngineWidgets before creating a QApplication
        otherwise we get the following error if someone adds a WebView at Designer:
        ImportError: QtWebEngineWidgets must be imported before a QCoreApplication instance is created
        """
    except ImportError:
        logger.debug("QtWebEngine is not supported.")

    from qtpy import QtCore
    from qtpy.QtGui import QPixmap
    from qtpy.QtWidgets import QSplashScreen

    from .application import FireflyApplication

    # Set up splash screen
    fake_app = FireflyApplication(sys.argv)
    im_dir = Path(__file__).parent.resolve()
    im_fp = str(im_dir / "splash.png")
    pixmap = QPixmap(im_fp)
    splash = QSplashScreen(pixmap, QtCore.Qt.WindowStaysOnTopHint)
    splash.show()
    FireflyApplication.processEvents()
    for i in range(10):
        time.sleep(0.01)
    FireflyApplication.processEvents()

    from pydm import config

    # Set EPICS as the default protocol
    config.DEFAULT_PROTOCOL = "ca"

    ui_folder = Path(__file__).parent.resolve()

    from pydm.utilities import setup_renderer

    setup_renderer()

    from pydm.utilities.macro import parse_macro_string

    parser = argparse.ArgumentParser(description="Python Display Manager")
    parser.add_argument(
        "display",
        help="The name of a Firefly display to open.",
        nargs="?",
        default=default_display,
    )
    parser.add_argument(
        "--no-instrument",
        action="store_true",
        help=(
            "Do not try to create devices. Useful for development if much beamline"
            " hardware is offline."
        ),
    )
    parser.add_argument(
        "--perfmon",
        action="store_true",
        help="Enable performance monitoring," + " and print CPU usage to the terminal.",
    )
    parser.add_argument(
        "--profile",
        action="store_true",
        help="Enable cProfile function profiling, printing on exit.",
    )
    parser.add_argument(
        "--hide-menu-bar",
        action="store_true",
        help="Start PyDM with the menu bar hidden.",
    )
    parser.add_argument(
        "--hide-status-bar",
        action="store_true",
        help="Start PyDM with the status bar hidden.",
    )
    if default_fullscreen:
        parser.add_argument(
            "--no-fullscreen",
            dest="fullscreen",
            action="store_false",
            help="Start Firefly in normal (non-fullscreen) mode.",
        )
    else:
        parser.add_argument(
            "--fullscreen",
            action="store_true",
            help="Start Firefly in full screen mode.",
        )
    parser.add_argument(
        "--read-only", action="store_true", help="Start Firefly in a Read-Only mode."
    )
    parser.add_argument(
        "--log_level",
        help="Configure level of log display",
        choices=["DEBUG", "INFO", "WARNING", "ERROR", "CRITICAL"],
        default="INFO",
    )
    parser.add_argument(
        "--version",
        action="version",
        version="Firefly {version}".format(version=haven.__version__),
        help="Show Firefly's version number and exit.",
    )
    parser.add_argument(
        "-m",
        "--macro",
        help="Specify macro replacements to use, in JSON object format."
        + "    Reminder: JSON requires double quotes for strings, "
        + "so you should wrap this whole argument in single quotes."
        + '  Example: -m \'{"sector": "LI25", "facility": "LCLS"}\''
        + "--or-- specify macro replacements as KEY=value pairs "
        + " using a comma as delimiter  If you want to uses spaces "
        + " after the delimiters or around the = signs, "
        + " wrap the entire set with quotes "
        + '  Example: -m "sector = LI25, facility=LCLS"',
    )
    parser.add_argument(
        "--stylesheet",
        help="Specify the full path to a CSS stylesheet file, which"
        + " can be used to customize the appearance of Firefly and"
        + " Qt widgets.",
        default=None,
    )
    parser.add_argument(
        "display_args",
        help="Arguments to be passed to the PyDM client application"
        + " (which is a QApplication subclass).",
        nargs=argparse.REMAINDER,
        default=None,
    )

    pydm_args = parser.parse_args()
    if pydm_args.profile:
        profile = cProfile.Profile()
        profile.enable()

    macros = None
    if pydm_args.macro is not None:
        macros = parse_macro_string(pydm_args.macro)

    if pydm_args.log_level:
        logger.setLevel(pydm_args.log_level)
        handler.setLevel(pydm_args.log_level)

    app = FireflyApplication(
        display=pydm_args.display,
        command_line_args=pydm_args.display_args,
        perfmon=pydm_args.perfmon,
        hide_menu_bar=pydm_args.hide_menu_bar,
        hide_status_bar=pydm_args.hide_status_bar,
        fullscreen=pydm_args.fullscreen,
        read_only=pydm_args.read_only,
        macros=macros,
        stylesheet_path=pydm_args.stylesheet,
    )

    # Make it asynchronous
    event_loop = QEventLoop(app)
    asyncio.set_event_loop(event_loop)
    app_close_event = asyncio.Event()
    app.aboutToQuit.connect(app_close_event.set)

    # Define devices on the beamline (slow!)
<<<<<<< HEAD
    app.setup_instrument(load_instrument=(not pydm_args.no_instrument))
    FireflyApplication.processEvents()
=======
    if not pydm_args.no_instrument:
        haven.load_instrument()
    app.load_instrument()
    # FireflyApplication.processEvents()
>>>>>>> 5727bce7

    # Show the first window (breaks asyncio)
    # first_window = list(app.windows.values())[0]
    # splash.finish(first_window)
    splash.close()

    event_loop.run_until_complete(app_close_event.wait())
    # event_loop.run_until_complete(app.exec_)
    # exit_code = app.exec_()
    event_loop.close()

    if pydm_args.profile:
        profile.disable()
        stats = pstats.Stats(
            profile,
            stream=sys.stdout,
        ).sort_stats(pstats.SortKey.CUMULATIVE)
        stats.print_stats()

    # sys.exit(exit_code)


def cameras():
    main(default_fullscreen=True, default_display="cameras")


if __name__ == "__main__":
    main()


# -----------------------------------------------------------------------------
# :author:    Mark Wolfman
# :email:     wolfman@anl.gov
# :copyright: Copyright © 2023, UChicago Argonne, LLC
#
# Distributed under the terms of the 3-Clause BSD License
#
# The full license is in the file LICENSE, distributed with this software.
#
# DISCLAIMER
#
# THIS SOFTWARE IS PROVIDED BY THE COPYRIGHT HOLDERS AND CONTRIBUTORS
# "AS IS" AND ANY EXPRESS OR IMPLIED WARRANTIES, INCLUDING, BUT NOT
# LIMITED TO, THE IMPLIED WARRANTIES OF MERCHANTABILITY AND FITNESS FOR
# A PARTICULAR PURPOSE ARE DISCLAIMED. IN NO EVENT SHALL THE COPYRIGHT
# HOLDER OR CONTRIBUTORS BE LIABLE FOR ANY DIRECT, INDIRECT, INCIDENTAL,
# SPECIAL, EXEMPLARY, OR CONSEQUENTIAL DAMAGES (INCLUDING, BUT NOT
# LIMITED TO, PROCUREMENT OF SUBSTITUTE GOODS OR SERVICES; LOSS OF USE,
# DATA, OR PROFITS; OR BUSINESS INTERRUPTION) HOWEVER CAUSED AND ON ANY
# THEORY OF LIABILITY, WHETHER IN CONTRACT, STRICT LIABILITY, OR TORT
# (INCLUDING NEGLIGENCE OR OTHERWISE) ARISING IN ANY WAY OUT OF THE USE
# OF THIS SOFTWARE, EVEN IF ADVISED OF THE POSSIBILITY OF SUCH DAMAGE.
#
# -----------------------------------------------------------------------------<|MERGE_RESOLUTION|>--- conflicted
+++ resolved
@@ -184,15 +184,9 @@
     app.aboutToQuit.connect(app_close_event.set)
 
     # Define devices on the beamline (slow!)
-<<<<<<< HEAD
-    app.setup_instrument(load_instrument=(not pydm_args.no_instrument))
-    FireflyApplication.processEvents()
-=======
     if not pydm_args.no_instrument:
         haven.load_instrument()
     app.load_instrument()
-    # FireflyApplication.processEvents()
->>>>>>> 5727bce7
 
     # Show the first window (breaks asyncio)
     # first_window = list(app.windows.values())[0]
