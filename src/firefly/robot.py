import logging

from ophyd_async.core import Device
from qasync import asyncSlot
from qtpy import QtWidgets

from firefly.component_selector import ComponentSelector
from firefly.plans.regions_display import (
    DeviceParameters,
    RegionBase,
    RegionsDisplay,
    device_parameters,
)
from haven import sanitize_name

log = logging.getLogger(__name__)


class RobotMotorRegion(RegionBase):
    def setup_ui(self):
        self.layout = QtWidgets.QHBoxLayout()

        # ComponentSelector
        self.motor_box = ComponentSelector()
        self.layout.addWidget(self.motor_box)

        # Motor position for robot transferring samples
        self.position_spin_box = QtWidgets.QDoubleSpinBox()
        self.position_spin_box.setMinimum(float("-inf"))
        self.position_spin_box.setMaximum(float("inf"))
        self.layout.addWidget(self.position_spin_box)

    async def update_devices(self, registry):
        await self.motor_box.update_devices(registry)

    @asyncSlot(Device)
    async def update_device_parameters(self, new_device: Device):
        device = await device_parameters(new_device)
        # Filter out non-numeric datatypes
        self.position_spin_box.setEnabled(device.is_numeric)
        # Set other metadata
        self.set_limits(device)
        self.position_spin_box.setDecimals(device.precision)
        # Handle units
        self.position_spin_box.setSuffix(f" {device.units}")
        # Set starting motor position
        self.position_spin_box.setValue(device.current_value)

    def set_limits(self, device: DeviceParameters):
        """Set limits on the spin boxes to match the device limits."""
        maximum, minimum = device.maximum, device.minimum
        self.position_spin_box.setMaximum(maximum)
        self.position_spin_box.setMinimum(minimum)


class RobotDisplay(RegionsDisplay):
    """Manage sample transfer using a robot plan.

    .. code-block:: python

      robot_sample(robot, number/None, motor1, position1, motor2,
                   position2, motor3, position3, …)

    """

    Region = RobotMotorRegion
    plan_type = "robot_transfer_sample"
    default_num_regions = 0

    def sample_numbers(self):
        sample_names = [name for name, device in self.device.samples.walk_subdevices()]
        sample_numbers = [int(name.replace("sample", "")) for name in sample_names]
        sample_numbers.append(None)
        return sample_numbers

    def customize_ui(self):
        super().customize_ui()
        # set the list of values for the combo box
        self.ui.sample_combo_box.clear()
        for sam in self.sample_numbers():
            self.ui.sample_combo_box.addItem(str(sam))

    def plan_args(self):
        # Get the sample number from the sample_spin_box
        sam_num_str = self.ui.sample_combo_box.currentText()
        # Convert sam_num_str to an integer if it's a string representation of a number
        sam_num = int(sam_num_str) if sam_num_str.isdigit() else None
        # Get parameters from device regions
        devices = [region.motor_box.current_component() for region in self.regions]
        device_names = [sanitize_name(device.name) for device in devices]
        positions = [float(region.position_spin_box.text()) for region in self.regions]
        position_args = [
            values for region in zip(device_names, positions) for values in region
        ]
        # Build the arguments
        robot = self.macros()["DEVICE"]
<<<<<<< HEAD
        item = BPlan("robot_transfer_sample", robot, sam_num, *args)

        # Submit the item to the queueserver
        log.info("Add ``robot_transfer_sample()`` plan to queue.")
        self.submit_queue_item(item)
=======
        args = (robot, sam_num, *position_args)
        kwargs = {}
        return args, kwargs
>>>>>>> 1b3b6663

    def ui_filename(self):
        return "robot.ui"


# -----------------------------------------------------------------------------
# :author:    Yanna Chen
# :email:     yannachen@anl.gov
# :copyright: Copyright © 2024, UChicago Argonne, LLC
#
# Distributed under the terms of the 3-Clause BSD License
#
# The full licens is in the file LICENSE, distributed with this software.
#
# DISCLAIMER
#
# THIS SOFTWARE IS PROVIDED BY THE COPYRIGHT HOLDERS AND CONTRIBUTORS
# "AS IS" AND ANY EXPRESS OR IMPLIED WARRANTIES, INCLUDING, BUT NOT
# LIMITED TO, THE IMPLIED WARRANTIES OF MERCHANTABILITY AND FITNESS FOR
# A PARTICULAR PURPOSE ARE DISCLAIMED. IN NO EVENT SHALL THE COPYRIGHT
# HOLDER OR CONTRIBUTORS BE LIABLE FOR ANY DIRECT, INDIRECT, INCIDENTAL,
# SPECIAL, EXEMPLARY, OR CONSEQUENTIAL DAMAGES (INCLUDING, BUT NOT
# LIMITED TO, PROCUREMENT OF SUBSTITUTE GOODS OR SERVICES; LOSS OF USE,
# DATA, OR PROFITS; OR BUSINESS INTERRUPTION) HOWEVER CAUSED AND ON ANY
# THEORY OF LIABILITY, WHETHER IN CONTRACT, STRICT LIABILITY, OR TORT
# (INCLUDING NEGLIGENCE OR OTHERWISE) ARISING IN ANY WAY OUT OF THE USE
# OF THIS SOFTWARE, EVEN IF ADVISED OF THE POSSIBILITY OF SUCH DAMAGE.
#
# -----------------------------------------------------------------------------<|MERGE_RESOLUTION|>--- conflicted
+++ resolved
@@ -94,17 +94,9 @@
         ]
         # Build the arguments
         robot = self.macros()["DEVICE"]
-<<<<<<< HEAD
-        item = BPlan("robot_transfer_sample", robot, sam_num, *args)
-
-        # Submit the item to the queueserver
-        log.info("Add ``robot_transfer_sample()`` plan to queue.")
-        self.submit_queue_item(item)
-=======
         args = (robot, sam_num, *position_args)
         kwargs = {}
         return args, kwargs
->>>>>>> 1b3b6663
 
     def ui_filename(self):
         return "robot.ui"
