--- conflicted
+++ resolved
@@ -2,9 +2,6 @@
 
 
 class IonChamberDisplay(display.FireflyDisplay):
-<<<<<<< HEAD
-=======
     """A GUI window for changing settings in an ion chamber."""
->>>>>>> 5dccc2ef
     def ui_filename(self):
         return "ion_chamber.ui"