from unittest import mock

import pytest
from bluesky_queueserver_api import BPlan
<<<<<<< HEAD
from ophyd_async.core import set_mock_value
=======
from ophyd_async.testing import set_mock_value
from qtpy import QtCore
>>>>>>> a879a9a5

from firefly.plans.line_scan import LineScanDisplay
from haven.devices.motor import Motor


@pytest.fixture()
async def motors(sim_registry, sync_motors):
    # Make a motor with a bad queueserver name
    motor1 = Motor(name="async motor-1", prefix="")
    assert " " in motor1.name
    assert "-" in motor1.name
    motor2 = Motor(name="async_motor_2", prefix="")
    # Connect motors
    async_motors = [motor1, motor2]
    for motor in async_motors:
        await motor.connect(mock=True)
        sim_registry.register(motor)
    return async_motors + sync_motors


@pytest.fixture()
async def display(qtbot, sim_registry, sync_motors, motors, dxp, ion_chamber):
    display = LineScanDisplay()
    qtbot.addWidget(display)
    await display.update_devices(sim_registry)
    display.ui.run_button.setEnabled(True)
    return display


@pytest.mark.asyncio
async def test_time_calculator(display, sim_registry, ion_chamber, qtbot, qapp):
    # set up motor num
    await display.update_regions(2)

    # set up num of repeat scans
    display.ui.spinBox_repeat_scan_num.setValue(6)

    # set up scan num of points
    display.ui.scan_pts_spin_box.setValue(1000)

    # set up detectors
    display.ui.detectors_list.selected_detectors = mock.MagicMock(
        return_value=["vortex_me4", ion_chamber.name]
    )

    # set up default timing for the detector
    detectors = display.ui.detectors_list.selected_detectors()
    detectors = {name: sim_registry[name] for name in detectors}
    set_mock_value(ion_chamber.default_time_signal, 0.6255)
    detectors["vortex_me4"].default_time_signal.set(0.5).wait(2)

    # Trigger an update of the time calculator
    await display.update_total_time()

    # Check whether time is calculated correctly for a single scan
    assert display.ui.label_hour_scan.text() == "0"
    assert display.ui.label_min_scan.text() == "10"
    assert display.ui.label_sec_scan.text() == "25.5"

    # Check whether time is calculated correctly including the repeated scan
    assert display.ui.label_hour_total.text() == "1"
    assert display.ui.label_min_total.text() == "2"
    assert display.ui.label_sec_total.text() == "33.0"


@pytest.mark.asyncio
<<<<<<< HEAD
async def test_line_scan_plan_queued(display, monkeypatch):
=======
async def test_step_size_calculation(display, qtbot):
    await display.update_regions(1)
    region = display.regions[0]
    region.start_line_edit.setText("0")
    region.stop_line_edit.setText("10")

    # Set num_points and emit the signal
    display.ui.scan_pts_spin_box.setValue(5)
    region.update_step_size(5)  # Emit the signal with the new num_points value
    assert region.step_size_line_edit.text() == "2.5"

    # Change the number of points and verify step size updates
    display.ui.scan_pts_spin_box.setValue(3)
    region.update_step_size(3)
    assert region.step_size_line_edit.text() == "5.0"

    # Test invalid input
    region.start_line_edit.setText("Start..")
    region.update_step_size(3)
    assert region.step_size_line_edit.text() == "N/A"

    # Test edge case: num_points = 1
    display.ui.scan_pts_spin_box.setValue(1)
    region.update_step_size(1)
    assert region.step_size_line_edit.text() == "N/A"

    # Reset to a valid state and verify
    region.start_line_edit.setText("0")
    region.stop_line_edit.setText("10")
    display.ui.scan_pts_spin_box.setValue(6)
    region.update_step_size(6)
    assert region.step_size_line_edit.text() == "2.0"


@pytest.mark.asyncio
async def test_line_scan_plan_queued(display, monkeypatch, qtbot):
>>>>>>> a879a9a5
    # set up motor num
    await display.update_regions(2)
    monkeypatch.setattr(display, "submit_queue_item", mock.MagicMock())

    # set up a test motor 1
    display.regions[0].motor_box.combo_box.setCurrentText("async motor-1")
    display.regions[0].start_line_edit.setText("1")
    display.regions[0].stop_line_edit.setText("111")

    # set up a test motor 2
    display.regions[1].motor_box.combo_box.setCurrentText("sync_motor_2")
    display.regions[1].start_line_edit.setText("2")
    display.regions[1].stop_line_edit.setText("222")

    # set up scan num of points
    display.ui.scan_pts_spin_box.setValue(10)

    # time is calculated when the selection is changed
    display.ui.detectors_list.selected_detectors = mock.MagicMock(
        return_value=["vortex_me4", "I00"]
    )

    # set up meta data
    display.ui.lineEdit_sample.setText("sam")
    display.ui.lineEdit_purpose.setText("test")
    display.ui.textEdit_notes.setText("notes")

    expected_item = BPlan(
        "rel_scan",
        ["vortex_me4", "I00"],
        "async_motor_1",
        1.0,
        111.0,
        "sync_motor_2",
        2.0,
        222.0,
        num=10,
        md={"sample_name": "sam", "purpose": "test", "notes": "notes"},
    )

    # Click the run button and see if the plan is queued
    display.queue_plan()
    assert display.submit_queue_item.called
    submitted_item = display.submit_queue_item.call_args[0][0]
    assert submitted_item.to_dict() == expected_item.to_dict()<|MERGE_RESOLUTION|>--- conflicted
+++ resolved
@@ -2,12 +2,8 @@
 
 import pytest
 from bluesky_queueserver_api import BPlan
-<<<<<<< HEAD
-from ophyd_async.core import set_mock_value
-=======
 from ophyd_async.testing import set_mock_value
 from qtpy import QtCore
->>>>>>> a879a9a5
 
 from firefly.plans.line_scan import LineScanDisplay
 from haven.devices.motor import Motor
@@ -74,9 +70,6 @@
 
 
 @pytest.mark.asyncio
-<<<<<<< HEAD
-async def test_line_scan_plan_queued(display, monkeypatch):
-=======
 async def test_step_size_calculation(display, qtbot):
     await display.update_regions(1)
     region = display.regions[0]
@@ -113,7 +106,6 @@
 
 @pytest.mark.asyncio
 async def test_line_scan_plan_queued(display, monkeypatch, qtbot):
->>>>>>> a879a9a5
     # set up motor num
     await display.update_regions(2)
     monkeypatch.setattr(display, "submit_queue_item", mock.MagicMock())
