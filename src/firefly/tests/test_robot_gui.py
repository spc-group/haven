--- conflicted
+++ resolved
@@ -1,14 +1,7 @@
 from unittest import mock
 
 import pytest
-<<<<<<< HEAD
-from bluesky_queueserver_api import BPlan
-from ophyd import Component as Cpt
-from ophyd import Signal
-from ophyd.sim import SynAxis
-=======
 from ophyd_async.testing import set_mock_value
->>>>>>> 1b3b6663
 
 from firefly.robot import RobotDisplay
 from haven.devices import Motor
@@ -54,14 +47,8 @@
 
 
 @pytest.mark.asyncio
-<<<<<<< HEAD
-async def test_robot_queued(qtbot, sim_motor_registry, display, monkeypatch):
-    monkeypatch.setattr(display, "submit_queue_item", mock.MagicMock())
-    await display.update_devices(sim_motor_registry)
-=======
 async def test_robot_queued(qtbot, motor, display, sim_registry):
     await display.update_devices(sim_registry)
->>>>>>> 1b3b6663
     display.ui.run_button.setEnabled(True)
     display.ui.num_regions_spin_box.setValue(1)
     await display.update_regions(1)
@@ -87,13 +74,6 @@
     assert spin_box.value() == 420
 
 
-<<<<<<< HEAD
-    # Click the run button and see if the plan is queued
-    display.queue_plan()
-    assert display.submit_queue_item.called
-    submitted_item = display.submit_queue_item.call_args[0][0]
-    assert submitted_item.to_dict() == expected_item.to_dict()
-=======
 async def test_nonnumeric_motor_parameters(display, motor):
     region = display.regions[0]
     spin_box = region.position_spin_box
@@ -107,5 +87,4 @@
     }
     motor.describe = mock.AsyncMock(return_value=description)
     await region.update_device_parameters(motor)
-    assert not spin_box.isEnabled()
->>>>>>> 1b3b6663
+    assert not spin_box.isEnabled()