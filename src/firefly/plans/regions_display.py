import asyncio
import logging
from dataclasses import dataclass
from typing import Sequence

from bluesky_queueserver_api import BPlan
from ophyd_async.core import Device
from qasync import asyncSlot
from qtpy import QtWidgets
<<<<<<< HEAD
from qtpy.QtCore import Signal
=======
from qtpy.QtCore import QObject, Signal
>>>>>>> 1b3b6663

from firefly import display
from firefly.plans.util import is_valid_value

log = logging.getLogger()


<<<<<<< HEAD
class RegionBase(QtWidgets.QWidget):
    def __init__(self, line_label: str = ""):
        super().__init__()
        self.line_label = line_label
=======
units_mapping = {
    "degrees": "°",
    "deg": "°",
    "micron": "µm",
    "microns": "µm",
    "um": "µm",
    "radian": "rad",
    "radians": "rad",
}


DEFAULT_PRECISION = 5


async def device_parameters(device: Device) -> dict:
    """Retrieve the relevant parameters from the selected device.

    - current value
    - limits
    - precision
    - units

    """
    # Retrieve parameters from the device
    try:
        aws = [device.read(), device.describe()]
        reading, desc = await asyncio.gather(*aws)
    except (AttributeError, TypeError):
        desc = {}
        value = 0
    else:
        desc = desc[device.name]
        value = reading[device.name]["value"]
    # Build into a new dictionary
    limits = desc.get("limits", {}).get("control", {})
    units = desc.get("units", "")
    units = units_mapping.get(units, units)
    return DeviceParameters(
        minimum=limits.get("low", float("-inf")),
        maximum=limits.get("high", float("inf")),
        current_value=value,
        precision=desc.get("precision", DEFAULT_PRECISION),
        units=units,
        is_numeric=desc.get("dtype", "number") == "number",
    )


@dataclass(frozen=True)
class DeviceParameters:
    minimum: float
    maximum: float
    current_value: float
    units: str
    precision: int
    is_numeric: bool


class RegionBase(QObject):
    widgets: Sequence[QtWidgets.QWidget]
    num_points_changed = Signal(int)

    def __init__(self, parent_layout: QtWidgets.QGridLayout, row: int):
        super().__init__()
        self.layout = parent_layout
        self.row = row
>>>>>>> 1b3b6663
        self.setup_ui()

    async def setup_ui(self):
        raise NotImplementedError

    def remove(self):
        for widget in self.widgets:
            self.layout.removeWidget(widget)
            widget.deleteLater()


class PlanDisplay(display.FireflyDisplay):
    """Base class containing common functionality for basic plan window displays.
    Should be subclassed to produce a usable display.
    """

    plan_type: str
    scan_repetitions: int = 1
    scan_time_changed = Signal(float)
    total_time_changed = Signal(float)

    def customize_ui(self):
        self.ui.run_button.clicked.connect(self.queue_plan)

    async def _get_time(self, detector):
        """Get the dwell time value for a given detector."""
        time_signal = detector.default_time_signal
        if hasattr(time_signal, "get_value"):
            return await time_signal.get_value()
        return time_signal.get()

    def update_total_time(self):
        raise NotImplementedError

    def scan_durations(self, detector_time: float) -> tuple[float, float]:
        """Calculate the time needed for a single scan, and all scans.

        Placeholder for time calculation logic. Should be implemented
        in subclasses.


        Parameters
        ==========
        detector_time
          The time, in seconds, needed at each point for the
          detectors.

        Returns
        =======
        time_per_scan
          The time, in seconds, for each individual scan.
        total_time
          The time, in seconds, for all repeats of a scan.

        """
        raise NotImplementedError

    def get_meta_data(self):
        """Get metadata information."""
        md = {
            "sample_name": self.ui.lineEdit_sample.text(),
            "scan_name": self.ui.lineEdit_scan.text(),
            "purpose": self.ui.comboBox_purpose.currentText(),
            "notes": self.ui.textEdit_notes.toPlainText(),
            "sample_formula": self.ui.lineEdit_formula.text(),
        }
        # Only include metadata that isn't an empty string
        md = {key: val for key, val in md.items() if is_valid_value(val)}
        return md

    def plan_args(self):
        raise NotImplementedError

    def queue_plan(self, *args, **kwargs):
        """Execute this plan on the queueserver."""
        args, kwargs = self.plan_args()
        # Build the queue item
        item = BPlan(self.plan_type, *args, **kwargs)
        # Submit the item to the queueserver
        log.info(f"Adding {self.plan_type} plan to queue: {item}.")
        for i in range(self.scan_repetitions):
            self.queue_item_submitted.emit(item)


class RegionsDisplay(PlanDisplay, display.FireflyDisplay):
    """Contains variable number of plan parameter regions in a table.

    Should be subclassed to produce a usable display.

    Expects the subclass to have the following attributes:

    ui.regions_layout
      The vertical layout to receive the paramter regions.
    ui.num_motor_spin_box
      A spin box widget for how many regions to show.
    ui.run_button
      A button widget that will queue the plan.
    Region
      The object representing the region view to put into the layout.
    queue_plan
      A method that emits to `queue_item_submitted` signal with a plan
      item.

    """

    default_num_regions = 1
    Region = RegionBase
    regions: list[RegionBase]

    def customize_ui(self):
        super().customize_ui()
        self.reset_default_regions()
        # Disable the line edits in spin box (use up/down buttons instead)
        self.ui.num_regions_spin_box.lineEdit().setReadOnly(True)
        # Set up the mechanism for changing region number
        self.ui.num_regions_spin_box.valueChanged.connect(self.update_regions)

    @asyncSlot(object)
    async def update_devices(self, registry):
        """Set available components in the motor boxes."""
        await super().update_devices(registry)
        await self.update_component_selector_devices(registry)
        if hasattr(self.ui, "detectors_list"):
            await self.ui.detectors_list.update_devices(registry)

    async def update_component_selector_devices(self, registry):
        """Update the devices for all the component selectors"""
        try:
            selectors = [region.motor_box for region in self.regions]
        except AttributeError:
            return
        aws = [box.update_devices(registry) for box in selectors]
        await asyncio.gather(*aws)

    def reset_default_regions(self):
        for region in getattr(self, "regions", ()):
            region.remove()
        self.regions = []
        for i in range(self.default_num_regions):
            self.add_region()
        self.ui.num_regions_spin_box.setValue(self.default_num_regions)

    def add_region(self):
        """Add a single row to the regions layout."""
        row = len(self.regions) + 1  # Include the header
        region = self.Region(self.ui.regions_layout, row=row)
        region.num_points_changed.connect(self.update_total_time)
        self.regions.append(region)
        return region

    def remove_region(self):
        region = self.regions.pop()
        region.remove()
        return region

    async def update_regions(self, new_region_num: int):
        """Adjust regions from the scan params layout to reach
        *new_region_num*.

        """
        old_region_num = len(self.regions)
        # Only one of ``add`` or ``remove`` will have entries
        new_regions = [self.add_region() for i in range(old_region_num, new_region_num)]
        for i in range(new_region_num, old_region_num):
            self.remove_region()
        # Make sure new regions have device info
        await asyncio.gather(
            *[region.update_devices(self.registry) for region in new_regions]
        )
        return new_regions


# -----------------------------------------------------------------------------
# :author:    Juanjuan Huang, Mark Wolfman
# :email:     juanjuan.huang@anl.gov, wolfman@anl.gov
# :copyright: Copyright © 2024, UChicago Argonne, LLC
#
# Distributed under the terms of the 3-Clause BSD License
#
# The full license is in the file LICENSE, distributed with this software.
#
# DISCLAIMER
#
# THIS SOFTWARE IS PROVIDED BY THE COPYRIGHT HOLDERS AND CONTRIBUTORS
# "AS IS" AND ANY EXPRESS OR IMPLIED WARRANTIES, INCLUDING, BUT NOT
# LIMITED TO, THE IMPLIED WARRANTIES OF MERCHANTABILITY AND FITNESS FOR
# A PARTICULAR PURPOSE ARE DISCLAIMED. IN NO EVENT SHALL THE COPYRIGHT
# HOLDER OR CONTRIBUTORS BE LIABLE FOR ANY DIRECT, INDIRECT, INCIDENTAL,
# SPECIAL, EXEMPLARY, OR CONSEQUENTIAL DAMAGES (INCLUDING, BUT NOT
# LIMITED TO, PROCUREMENT OF SUBSTITUTE GOODS OR SERVICES; LOSS OF USE,
# DATA, OR PROFITS; OR BUSINESS INTERRUPTION) HOWEVER CAUSED AND ON ANY
# THEORY OF LIABILITY, WHETHER IN CONTRACT, STRICT LIABILITY, OR TORT
# (INCLUDING NEGLIGENCE OR OTHERWISE) ARISING IN ANY WAY OUT OF THE USE
# OF THIS SOFTWARE, EVEN IF ADVISED OF THE POSSIBILITY OF SUCH DAMAGE.
#
# -----------------------------------------------------------------------------<|MERGE_RESOLUTION|>--- conflicted
+++ resolved
@@ -7,11 +7,7 @@
 from ophyd_async.core import Device
 from qasync import asyncSlot
 from qtpy import QtWidgets
-<<<<<<< HEAD
-from qtpy.QtCore import Signal
-=======
 from qtpy.QtCore import QObject, Signal
->>>>>>> 1b3b6663
 
 from firefly import display
 from firefly.plans.util import is_valid_value
@@ -19,12 +15,6 @@
 log = logging.getLogger()
 
 
-<<<<<<< HEAD
-class RegionBase(QtWidgets.QWidget):
-    def __init__(self, line_label: str = ""):
-        super().__init__()
-        self.line_label = line_label
-=======
 units_mapping = {
     "degrees": "°",
     "deg": "°",
@@ -90,7 +80,6 @@
         super().__init__()
         self.layout = parent_layout
         self.row = row
->>>>>>> 1b3b6663
         self.setup_ui()
 
     async def setup_ui(self):
