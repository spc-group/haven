--- conflicted
+++ resolved
@@ -64,14 +64,9 @@
         item = BPlan("count", *args, **kwargs)
         # Submit the item to the queueserver
         log.info("Add ``count()`` plan to queue.")
-<<<<<<< HEAD
-        self.submit_queue_item(item)
-=======
-
         # repeat scans
         for i in range(self.ui.spinBox_repeat_scan_num.value()):
             self.queue_item_submitted.emit(item)
->>>>>>> 1b3b6663
 
     def ui_filename(self):
         return "plans/count.ui"
