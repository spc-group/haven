--- conflicted
+++ resolved
@@ -14,7 +14,6 @@
     make_relative,
     update_device_parameters,
 )
-from haven import sanitize_name
 
 log = logging.getLogger()
 
@@ -42,7 +41,7 @@
         device_name = widgets.device_selector.current_device_name()
         return self.Region(
             is_active=widgets.active_checkbox.isChecked(),
-            device=sanitize_name(device_name),
+            device=device_name,
             start=widgets.start_spin_box.value(),
             stop=widgets.stop_spin_box.value(),
         )
@@ -192,21 +191,8 @@
         detectors = self.ui.detectors_list.selected_detectors()
         detector_names = [detector.name for detector in detectors]
         # Get parameters from each row of line regions
-<<<<<<< HEAD
         region_args = [
             (region.device, region.start, region.stop) for region in self.regions
-=======
-        device_names = [
-            region.motor_box.selected_device_path() for region in self.regions
-        ]
-        device_names = [sanitize_name(name) for name in device_names]
-        start_points = [region.start_spin_box.value() for region in self.regions]
-        stop_points = [region.stop_spin_box.value() for region in self.regions]
-        device_args = [
-            values
-            for entry in zip(device_names, start_points, stop_points)
-            for values in entry
->>>>>>> 1b0910f0
         ]
         device_args = [arg for region in region_args for arg in region]
         args = (detector_names, *device_args)
