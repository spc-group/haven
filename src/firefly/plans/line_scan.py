import logging

from ophyd_async.core import Device
from qasync import asyncSlot
from qtpy import QtWidgets

from firefly.component_selector import ComponentSelector
from firefly.plans.regions_display import (
    DeviceParameters,
    RegionBase,
    RegionsDisplay,
    device_parameters,
)
from haven import sanitize_name

log = logging.getLogger()


class LineScanRegion(RegionBase):
    num_points: int = 2
    is_relative: bool

    def setup_ui(self):
        # Component selector
        self.motor_box = ComponentSelector()
        self.motor_box.device_selected.connect(self.update_device_parameters)
        # start point
        self.start_spin_box = QtWidgets.QDoubleSpinBox()
        self.start_spin_box.lineEdit().setPlaceholderText("Start…")
        self.start_spin_box.setMinimum(float("-inf"))
        self.start_spin_box.setMaximum(float("inf"))

        # Stop point
        self.stop_spin_box = QtWidgets.QDoubleSpinBox()
        self.stop_spin_box.lineEdit().setPlaceholderText("Stop…")
        self.stop_spin_box.setMinimum(float("-inf"))
        self.stop_spin_box.setMaximum(float("inf"))

        # Step size (non-editable)
        self.step_label = QtWidgets.QLabel()
        self.step_label.setText("nan")

        # Add widgets to the layout
        self.widgets = [
            self.motor_box,
            self.start_spin_box,
            self.stop_spin_box,
            self.step_label,
        ]
        for column, widget in enumerate(self.widgets):
            self.layout.addWidget(widget, self.row, column)

        # Connect signals
        self.start_spin_box.valueChanged.connect(self.update_step_size)
        self.stop_spin_box.valueChanged.connect(self.update_step_size)

    async def update_devices(self, registry):
        await self.motor_box.update_devices(registry)

    @asyncSlot(Device)
    async def update_device_parameters(self, new_device: Device):
        device = await device_parameters(new_device)
        # Filter out non-numeric datatypes
        for widget in [self.start_spin_box, self.stop_spin_box]:
            widget.setEnabled(device.is_numeric)
            widget.setEnabled(device.is_numeric)
            # Set other metadata
            self.set_limits(device)
            widget.setDecimals(device.precision)
            # Handle units
            widget.setSuffix(f" {device.units}")
            # Set starting motor position
            if self.is_relative:
                widget.setValue(0)
            else:
                widget.setValue(device.current_value)

    def set_limits(self, device: DeviceParameters):
        """Set limits on the spin boxes to match the device limits."""
        if self.is_relative:
            minimum = device.minimum - device.current_value
            maximum = device.maximum - device.current_value
        else:
            maximum, minimum = device.maximum, device.minimum
        self.start_spin_box.setMaximum(maximum)
        self.start_spin_box.setMinimum(minimum)
        self.stop_spin_box.setMaximum(maximum)
        self.stop_spin_box.setMinimum(minimum)

    @asyncSlot(int)
    async def set_relative_position(self, is_relative: int):
        """Adjust the target position based on relative/aboslute mode."""
        self.is_relative = bool(is_relative)
        device = self.motor_box.current_component()
        if device is None:
            return
        params = await device_parameters(device)
        # Get last values first to avoid limit crossing
        widgets = [self.start_spin_box, self.stop_spin_box]
        if is_relative:
            new_positions = [
                widget.value() - params.current_value for widget in widgets
            ]
        else:
            new_positions = [
                widget.value() + params.current_value for widget in widgets
            ]
        # Update the current limits and positions
        self.set_limits(params)
        for widget, new_position in zip(widgets, new_positions):
            widget.setValue(new_position)

    def set_num_points(self, num_points):
        self.num_points = max(2, int(num_points))  # Ensure num_points is >= 2
        self.update_step_size()

    def update_step_size(self):
        # Get Start and Stop values
        start = self.start_spin_box.value()
        stop = self.stop_spin_box.value()
        precision = max(self.start_spin_box.decimals(), self.stop_spin_box.decimals())
        # Calculate step size
        try:
            step_size = (stop - start) / (self.num_points - 1)
        except (ValueError, ZeroDivisionError):
            self.step_label.setText("nan")
        else:
            step_size = round(step_size, precision)
            self.step_label.setText(str(step_size))


class LineScanDisplay(RegionsDisplay):
    Region = LineScanRegion

    def customize_ui(self):
        super().customize_ui()

        # Connect signals for total time updates
        self.ui.scan_pts_spin_box.valueChanged.connect(self.update_total_time)
        self.ui.detectors_list.selectionModel().selectionChanged.connect(
            self.update_total_time
        )
        for region in self.regions:
            self.ui.scan_pts_spin_box.valueChanged.connect(region.set_num_points)
        self.ui.spinBox_repeat_scan_num.valueChanged.connect(self.update_total_time)
        self.scan_time_changed.connect(self.scan_duration_label.set_seconds)
        self.total_time_changed.connect(self.total_duration_label.set_seconds)
        # Default metadata values
        self.ui.comboBox_purpose.lineEdit().setPlaceholderText(
            "e.g. commissioning, alignment…"
        )
        self.ui.comboBox_purpose.setCurrentText("")

    def scan_durations(self, detector_time):
        num_points = self.ui.scan_pts_spin_box.value()
        time_per_scan = detector_time * num_points
        num_scan_repeat = self.ui.spinBox_repeat_scan_num.value()
        total_time = num_scan_repeat * time_per_scan
        return time_per_scan, total_time

    @asyncSlot()
    async def update_total_time(self):
        """Update the total scan time and display it."""
        acquire_times = await self.detectors_list.acquire_times()
        detector_time = max([*acquire_times, float("nan")])
        # Calculate time per scan
        time_per_scan, total_time = self.scan_durations(detector_time)
        self.scan_time_changed.emit(time_per_scan)
        self.total_time_changed.emit(total_time)

    def add_region(self):
        new_region = super().add_region()
        self.relative_scan_checkbox.stateChanged.connect(
            new_region.set_relative_position
        )
<<<<<<< HEAD

        # Submit the item to the queueserver
        log.info(f"Adding line scan() plan to queue: {item}.")
        # repeat scans
        for i in range(repeat_scan_num):
            self.submit_queue_item(item)
=======
        new_region.set_relative_position(self.relative_scan_checkbox.checkState())
        return new_region

    def reset_default_regions(self):
        super().reset_default_regions()
        # Reset scan repeat num to 1
        self.ui.spinBox_repeat_scan_num.setValue(1)

    def plan_args(self) -> tuple[tuple, dict]:
        # Get scan parameters from widgets
        detectors = self.ui.detectors_list.selected_detectors()
        detector_names = [detector.name for detector in detectors]
        # Get parameters from each row of line regions
        device_names = [
            region.motor_box.current_component().name for region in self.regions
        ]
        device_names = [sanitize_name(name) for name in device_names]
        start_points = [region.start_spin_box.value() for region in self.regions]
        stop_points = [region.stop_spin_box.value() for region in self.regions]
        device_args = [
            values
            for entry in zip(device_names, start_points, stop_points)
            for values in entry
        ]
        args = (detector_names, *device_args)
        kwargs = {
            "num": self.ui.scan_pts_spin_box.value(),
            "md": self.get_meta_data(),
        }
        return args, kwargs

    @property
    def plan_type(self) -> str:
        """Determine what kind of scan we're running based on use input."""
        return {
            # Rel, log
            (True, True): "rel_log_scan",
            (True, False): "rel_scan",
            (False, True): "log_scan",
            (False, False): "scan",
        }[
            (
                self.ui.relative_scan_checkbox.isChecked(),
                self.ui.log_scan_checkbox.isChecked(),
            )
        ]

    @property
    def scan_repetitions(self) -> int:
        """How many times should each scan be run."""
        return self.ui.spinBox_repeat_scan_num.value()
>>>>>>> 1b3b6663

    def ui_filename(self):
        return "plans/line_scan.ui"


# -----------------------------------------------------------------------------
# :author:    Juanjuan Huang
# :email:     juanjuan.huang@anl.gov
# :copyright: Copyright © 2024, UChicago Argonne, LLC
#
# Distributed under the terms of the 3-Clause BSD License
#
# The full license is in the file LICENSE, distributed with this software.
#
# DISCLAIMER
#
# THIS SOFTWARE IS PROVIDED BY THE COPYRIGHT HOLDERS AND CONTRIBUTORS
# "AS IS" AND ANY EXPRESS OR IMPLIED WARRANTIES, INCLUDING, BUT NOT
# LIMITED TO, THE IMPLIED WARRANTIES OF MERCHANTABILITY AND FITNESS FOR
# A PARTICULAR PURPOSE ARE DISCLAIMED. IN NO EVENT SHALL THE COPYRIGHT
# HOLDER OR CONTRIBUTORS BE LIABLE FOR ANY DIRECT, INDIRECT, INCIDENTAL,
# SPECIAL, EXEMPLARY, OR CONSEQUENTIAL DAMAGES (INCLUDING, BUT NOT
# LIMITED TO, PROCUREMENT OF SUBSTITUTE GOODS OR SERVICES; LOSS OF USE,
# DATA, OR PROFITS; OR BUSINESS INTERRUPTION) HOWEVER CAUSED AND ON ANY
# THEORY OF LIABILITY, WHETHER IN CONTRACT, STRICT LIABILITY, OR TORT
# (INCLUDING NEGLIGENCE OR OTHERWISE) ARISING IN ANY WAY OUT OF THE USE
# OF THIS SOFTWARE, EVEN IF ADVISED OF THE POSSIBILITY OF SUCH DAMAGE.
#
# -----------------------------------------------------------------------------<|MERGE_RESOLUTION|>--- conflicted
+++ resolved
@@ -173,14 +173,6 @@
         self.relative_scan_checkbox.stateChanged.connect(
             new_region.set_relative_position
         )
-<<<<<<< HEAD
-
-        # Submit the item to the queueserver
-        log.info(f"Adding line scan() plan to queue: {item}.")
-        # repeat scans
-        for i in range(repeat_scan_num):
-            self.submit_queue_item(item)
-=======
         new_region.set_relative_position(self.relative_scan_checkbox.checkState())
         return new_region
 
@@ -232,7 +224,6 @@
     def scan_repetitions(self) -> int:
         """How many times should each scan be run."""
         return self.ui.spinBox_repeat_scan_num.value()
->>>>>>> 1b3b6663
 
     def ui_filename(self):
         return "plans/line_scan.ui"
