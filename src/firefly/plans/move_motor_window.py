import asyncio
import logging
from dataclasses import dataclass
from functools import partial

from ophyd_async.core import Device
from qasync import asyncSlot
from qtpy.QtWidgets import QCheckBox, QDoubleSpinBox, QWidget

from firefly.component_selector import ComponentSelector
from firefly.plans import plan_display
from firefly.plans.regions import (
    RegionsManager,
    make_relative,
    update_device_parameters,
)

log = logging.getLogger()


class MotorRegionsManager(RegionsManager):
    default_precision = 5
    is_relative: bool

    @dataclass(frozen=True)
    class WidgetSet:
        active_checkbox: QCheckBox
        device_selector: ComponentSelector
        position_spin_box: QDoubleSpinBox

    @dataclass(frozen=True, eq=True)
    class Region:
        is_active: bool
        device: str
        position: float

    def widgets_to_region(self, widgets: WidgetSet) -> Region:
        """Take a list of widgets in a row, and build a Region object."""
        device_name = widgets.device_selector.current_device_name()
        return self.Region(
            is_active=widgets.active_checkbox.isChecked(),
            device=sanitize_name(device_name),
            position=widgets.position_spin_box.value(),
        )

    async def create_row_widgets(self, row: int) -> list[QWidget]:
        # Component selector
        device_selector = ComponentSelector()
        device_selector.device_selected.connect(
            partial(self.update_device_parameters, row=row)
        )
        # start point
        position_spin_box = QDoubleSpinBox()
        position_spin_box.lineEdit().setPlaceholderText("Position…")
        position_spin_box.setMinimum(float("-inf"))
        position_spin_box.setMaximum(float("inf"))

        # Add widgets to the layout
        return [
            device_selector,
            position_spin_box,
        ]

    async def update_devices(self, registry):
        widgetsets = [self.row_widgets(row=row) for row in self.row_numbers]
        aws = [
            widgets.device_selector.update_devices(registry) for widgets in widgetsets
        ]
        await asyncio.gather(*aws)

    @asyncSlot(Device)
    async def update_device_parameters(self, device: Device, row: int):
        widgets = self.row_widgets(row=row)
        await update_device_parameters(
            device=device,
            widgets=[widgets.position_spin_box],
            is_relative=self.is_relative,
        )

    @asyncSlot(int)
    async def set_relative_position(self, is_relative: int):
        """Adjust the target position based on relative/aboslute mode."""
        self.is_relative = bool(is_relative)
        for row in self.row_numbers:
            widgets = self.row_widgets(row)
            device = widgets.device_selector.current_component()
            if device is None:
                continue
            await make_relative(
                device=device,
                widgets=[widgets.position_spin_box],
                is_relative=self.is_relative,
            )


class MoveMotorDisplay(plan_display.PlanStubDisplay):
    _default_region_count = 1

    def customize_ui(self):
        super().customize_ui()
        self.regions = MotorRegionsManager(layout=self.regions_layout)
        self.num_regions_spin_box.valueChanged.connect(self.regions.set_region_count)
        self.num_regions_spin_box.setValue(self._default_region_count)
        self.enable_all_checkbox.stateChanged.connect(self.regions.enable_all_rows)
        self.relative_scan_checkbox.stateChanged.connect(
            self.regions.set_relative_position
        )

    async def update_devices(self, registry):
        await super().update_devices(registry)
        await self.regions.update_devices(registry)

    def plan_args(self) -> tuple[tuple, dict]:
        # Get parameters from each row of line regions
<<<<<<< HEAD
        region_args = [(region.device, region.position) for region in self.regions]
        args = tuple(arg for region in region_args for arg in region)
        kwargs: dict[str, float] = {}
=======
        devices = [region.motor_box.selected_device_path() for region in self.regions]
        positions = [region.position_spin_box.value() for region in self.regions]
        args = tuple(
            values for device_row in zip(devices, positions) for values in device_row
        )
        kwargs = {}
>>>>>>> 1b0910f0
        return args, kwargs

    @property
    def plan_type(self):
        if self.ui.relative_scan_checkbox.isChecked():
            return "mvr"
        else:
            return "mv"

    def ui_filename(self):
        return "plans/move_motor_window.ui"


# -----------------------------------------------------------------------------
# :author:    Juanjuan Huang
# :email:     juanjuan.huang@anl.gov
# :copyright: Copyright © 2024, UChicago Argonne, LLC
#
# Distributed under the terms of the 3-Clause BSD License
#
# The full license is in the file LICENSE, distributed with this software.
#
# DISCLAIMER
#
# THIS SOFTWARE IS PROVIDED BY THE COPYRIGHT HOLDERS AND CONTRIBUTORS
# "AS IS" AND ANY EXPRESS OR IMPLIED WARRANTIES, INCLUDING, BUT NOT
# LIMITED TO, THE IMPLIED WARRANTIES OF MERCHANTABILITY AND FITNESS FOR
# A PARTICULAR PURPOSE ARE DISCLAIMED. IN NO EVENT SHALL THE COPYRIGHT
# HOLDER OR CONTRIBUTORS BE LIABLE FOR ANY DIRECT, INDIRECT, INCIDENTAL,
# SPECIAL, EXEMPLARY, OR CONSEQUENTIAL DAMAGES (INCLUDING, BUT NOT
# LIMITED TO, PROCUREMENT OF SUBSTITUTE GOODS OR SERVICES; LOSS OF USE,
# DATA, OR PROFITS; OR BUSINESS INTERRUPTION) HOWEVER CAUSED AND ON ANY
# THEORY OF LIABILITY, WHETHER IN CONTRACT, STRICT LIABILITY, OR TORT
# (INCLUDING NEGLIGENCE OR OTHERWISE) ARISING IN ANY WAY OUT OF THE USE
# OF THIS SOFTWARE, EVEN IF ADVISED OF THE POSSIBILITY OF SUCH DAMAGE.
#
# -----------------------------------------------------------------------------<|MERGE_RESOLUTION|>--- conflicted
+++ resolved
@@ -36,10 +36,10 @@
 
     def widgets_to_region(self, widgets: WidgetSet) -> Region:
         """Take a list of widgets in a row, and build a Region object."""
-        device_name = widgets.device_selector.current_device_name()
+        device_name = widgets.device_selector.selected_device_path()
         return self.Region(
             is_active=widgets.active_checkbox.isChecked(),
-            device=sanitize_name(device_name),
+            device=device_name,
             position=widgets.position_spin_box.value(),
         )
 
@@ -112,18 +112,9 @@
 
     def plan_args(self) -> tuple[tuple, dict]:
         # Get parameters from each row of line regions
-<<<<<<< HEAD
         region_args = [(region.device, region.position) for region in self.regions]
         args = tuple(arg for region in region_args for arg in region)
         kwargs: dict[str, float] = {}
-=======
-        devices = [region.motor_box.selected_device_path() for region in self.regions]
-        positions = [region.position_spin_box.value() for region in self.regions]
-        args = tuple(
-            values for device_row in zip(devices, positions) for values in device_row
-        )
-        kwargs = {}
->>>>>>> 1b0910f0
         return args, kwargs
 
     @property
