--- conflicted
+++ resolved
@@ -109,21 +109,7 @@
         if self.ui.relative_scan_checkbox.isChecked():
             return "mvr"
         else:
-<<<<<<< HEAD
-            scan_type = "mv"
-
-        # # Build the queue item
-        item = BPlan(
-            scan_type,
-            *motor_args,
-        )
-
-        # Submit the item to the queueserver
-        log.info("Added line scan() plan to queue.")
-        self.submit_queue_item(item)
-=======
             return "mv"
->>>>>>> 1b3b6663
 
     def ui_filename(self):
         return "plans/move_motor_window.ui"
