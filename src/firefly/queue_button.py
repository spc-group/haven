"""A QPushButton that responds to the state of the queue server."""

import logging

import qtawesome as qta
from qtpy import QtGui, QtWidgets
from strenum import StrEnum

from firefly import FireflyApplication


<<<<<<< HEAD
log = logging.getLogger(__name__)
=======
class Colors(StrEnum):
    ADD_TO_QUEUE = "rgb(0, 123, 255)"
    RUN_QUEUE = "rgb(25, 135, 84)"

>>>>>>> 5a73a7ed

class QueueButton(QtWidgets.QPushButton):
    def __init__(self, *args, **kwargs):
        super().__init__(*args, **kwargs)
        # Initially disable the button until the status of the queue can be determined
        self.setDisabled(True)
        # Listen for changes to the run engine
        app = FireflyApplication.instance()
        try:
            app.queue_status_changed.connect(self.handle_queue_status_change)
        except AttributeError:
            log.warning("Application has no slot `handle_queue_status_change`. "
                        "Queue button will not respond to queue state changes.")

    def handle_queue_status_change(self, status: dict):
        if status["worker_environment_exists"]:
            self.setEnabled(True)
        else:
            # Should be disabled because the queue is closed
            self.setDisabled(True)
        # Coloration for the whether the item would get run immediately
        if status["re_state"] == "idle" and status["queue_autostart_enabled"]:
            # Will play immediately
            self.setStyleSheet(
                f"background-color: {Colors.RUN_QUEUE};\nborder-color: {Colors.RUN_QUEUE};"
            )
            self.setIcon(qta.icon("fa5s.play"))
            self.setText("Run")
            self.setToolTip("Add this plan to the queue and start it immediately.")
        elif status["worker_environment_exists"]:
            # Will be added to the queue
            self.setStyleSheet(
                f"background-color: {Colors.ADD_TO_QUEUE};\nborder-color: {Colors.ADD_TO_QUEUE};"
            )
            self.setIcon(qta.icon("fa5s.list"))
            self.setText("Add to Queue")
            self.setToolTip("Add this plan to the queue to run later.")
        else:
            # Regular old (probably disabled) button
            self.setStyleSheet("")
            self.setIcon(QtGui.QIcon())


# -----------------------------------------------------------------------------
# :author:    Mark Wolfman
# :email:     wolfman@anl.gov
# :copyright: Copyright © 2023, UChicago Argonne, LLC
#
# Distributed under the terms of the 3-Clause BSD License
#
# The full license is in the file LICENSE, distributed with this software.
#
# DISCLAIMER
#
# THIS SOFTWARE IS PROVIDED BY THE COPYRIGHT HOLDERS AND CONTRIBUTORS
# "AS IS" AND ANY EXPRESS OR IMPLIED WARRANTIES, INCLUDING, BUT NOT
# LIMITED TO, THE IMPLIED WARRANTIES OF MERCHANTABILITY AND FITNESS FOR
# A PARTICULAR PURPOSE ARE DISCLAIMED. IN NO EVENT SHALL THE COPYRIGHT
# HOLDER OR CONTRIBUTORS BE LIABLE FOR ANY DIRECT, INDIRECT, INCIDENTAL,
# SPECIAL, EXEMPLARY, OR CONSEQUENTIAL DAMAGES (INCLUDING, BUT NOT
# LIMITED TO, PROCUREMENT OF SUBSTITUTE GOODS OR SERVICES; LOSS OF USE,
# DATA, OR PROFITS; OR BUSINESS INTERRUPTION) HOWEVER CAUSED AND ON ANY
# THEORY OF LIABILITY, WHETHER IN CONTRACT, STRICT LIABILITY, OR TORT
# (INCLUDING NEGLIGENCE OR OTHERWISE) ARISING IN ANY WAY OUT OF THE USE
# OF THIS SOFTWARE, EVEN IF ADVISED OF THE POSSIBILITY OF SUCH DAMAGE.
#
# -----------------------------------------------------------------------------<|MERGE_RESOLUTION|>--- conflicted
+++ resolved
@@ -9,14 +9,13 @@
 from firefly import FireflyApplication
 
 
-<<<<<<< HEAD
 log = logging.getLogger(__name__)
-=======
+
+
 class Colors(StrEnum):
     ADD_TO_QUEUE = "rgb(0, 123, 255)"
     RUN_QUEUE = "rgb(25, 135, 84)"
 
->>>>>>> 5a73a7ed
 
 class QueueButton(QtWidgets.QPushButton):
     def __init__(self, *args, **kwargs):
