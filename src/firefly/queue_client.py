import logging
import time
import warnings
from typing import Mapping, Optional

from bluesky_queueserver_api import comm_base
from bluesky_queueserver_api.zmq.aio import REManagerAPI
from qasync import asyncSlot
from qtpy.QtCore import QObject, QTimer, Signal

from haven import load_config
<<<<<<< HEAD
from haven.exceptions import UnknownDeviceConfiguration
=======
from haven.exceptions import InvalidConfiguration
>>>>>>> 5a73a7ed

log = logging.getLogger()


def queueserver_api():
    try:
        config = load_config()["queueserver"]
<<<<<<< HEAD
        ctrl_addr = f"tcp://{config['control_host']}:{config['control_port']}"
        info_addr = f"tcp://{config['info_host']}:{config['info_port']}"
    except KeyError as e:
        raise UnknownDeviceConfiguration(str(e))
=======
    except KeyError:
        raise InvalidConfiguration(
            "Could not load queueserver info from iconfig.toml file."
        )
    ctrl_addr = f"tcp://{config['control_host']}:{config['control_port']}"
    info_addr = f"tcp://{config['info_host']}:{config['info_port']}"
>>>>>>> 5a73a7ed
    api = REManagerAPI(zmq_control_addr=ctrl_addr, zmq_info_addr=info_addr)
    return api


class QueueClient(QObject):
    api: REManagerAPI
    _last_queue_status: Optional[dict] = None
    last_update: float = -1
    timeout: float = 1
    timer: QTimer

    # Signals responding to queue changes
    status_changed = Signal(dict)
    length_changed = Signal(int)
    in_use_changed = Signal(bool)  # If length > 0, or queue is running
    autostart_changed = Signal(bool)
    queue_stop_changed = Signal(bool)  # If a queue stop has been requested
    environment_opened = Signal(bool)  # Opened (True) or closed (False)
    environment_state_changed = Signal(str)  # New state
    manager_state_changed = Signal(str)  # New state
    re_state_changed = Signal(str)  # New state
    devices_changed = Signal(dict)

    def start(self):
        self.timer.start(1000)

    def __init__(self, *args, api, **kwargs):
        self.api = api
        super().__init__(*args, **kwargs)
        self._last_queue_status = {}
        # Setup timer for updating the queue
        self.timer = QTimer()
        self.timer.timeout.connect(self.update)

    @asyncSlot(bool)
    async def open_environment(self, to_open):
        if to_open:
            result = await self.api.environment_open()
        else:
            result = await self.api.environment_close()
        if result["success"]:
            self.environment_opened.emit(to_open)
        else:
            log.error(f"Failed to open/close environment: {result['msg']}")

    @asyncSlot()
    async def update(self):
        now = time.monotonic()
        if now >= self.last_update + self.timeout:
            if not load_config()["beamline"]["is_connected"]:
                log.warning("Beamline not connected, skipping queue client update.")
                self.timeout = 60  # Just update every 1 minute
                self.last_update = now
                return
            log.debug("Updating queue client.")
            try:
                await self._check_queue_status()
            except comm_base.RequestTimeoutError as e:
                # If we can't reach the server, wait for a minute and retry
                self.timeout = min(60, self.timeout * 2)
                log.warn(str(e))
                warnings.warn(str(e))
                log.info(f"Retrying in {self.timeout} seconds.")
            else:
                # Update succeeded, so wait for a second
                self.timeout = 1
            finally:
                self.last_update = now

    @asyncSlot(bool)
    async def request_pause(self, defer: bool = True):
        """Ask the queueserver run engine to pause.

        Parameters
        ==========
        defer
          If true, the run engine will be paused at the next
          checkpoint. Otherwise, it will pause now.

        """
        option = "deferred" if defer else "immediate"
        await self.api.re_pause(option=option)

    @asyncSlot(object)
    async def add_queue_item(self, item):
        log.info(f"Client adding item to queue: {item}")
        try:
            result = await self.api.item_add(item=item)
            self.check_result(result)
        except (RuntimeError, comm_base.RequestFailedError):
            # Request failed, so force a UI update
            await self.check_queue_status(force=True)
        else:
            await self.check_queue_status(force=False)

    @asyncSlot(bool)
    async def toggle_autostart(self, enable: bool):
        log.debug(f"Toggling auto-start: {enable}")
        try:
            result = await self.api.queue_autostart(enable)
            self.check_result(result, task="toggle auto-start")
        except (RuntimeError, comm_base.RequestFailedError):
            # Request failed, so force a UI update
            await self.check_queue_status(force=True)
        else:
            await self.check_queue_status(force=False)

    @asyncSlot(bool)
    async def stop_queue(self, stop: bool):
        """Turn on/off whether the queue will stop after the current plan."""
        # Determine which call to usee
        if stop:
            api_call = self.api.queue_stop()
        else:
            api_call = self.api.queue_stop_cancel()
        # Execute the call
        try:
            result = await api_call
            self.check_result(result, task="toggle stop queue")
        except (RuntimeError, comm_base.RequestFailedError):
            # Request failed, so force a UI update
            await self.check_queue_status(force=True)
        else:
            await self.check_queue_status(force=False)

    @asyncSlot()
    async def start_queue(self):
        result = await self.api.queue_start()
        self.check_result(result, task="start queue")

    @asyncSlot()
    async def resume_runengine(self):
        result = await self.api.re_resume()
        self.check_result(result, task="resume run engine")

    @asyncSlot()
    async def stop_runengine(self):
        result = await self.api.re_stop()
        self.check_result(result, task="stop run engine")

    @asyncSlot()
    async def abort_runengine(self):
        result = await self.api.re_abort()
        self.check_result(result, task="abort run engine")

    @asyncSlot()
    async def halt_runengine(self):
        result = await self.api.re_halt()
        self.check_result(result, task="halt run engine")

    def check_result(self, result: Mapping, task: str = "control queue server"):
        """Send the result of an API call to the correct logger.

        Expects *result* to have at least the "success" key.

        """
        # Report results
        if result["success"] is True:
            log.debug(f"{task}: {result}")
        else:
            msg = f"Failed to {task}: {result}"
            log.error(msg)
            raise RuntimeError(msg)

    @asyncSlot()
    async def check_queue_status(self, force=False, *args, **kwargs):
        """Get an update queue status from queue server and notify slots.

        Parameters
        ==========
        force
          If false (default), the ``queue_status_changed`` signal will
          be emitted only if the queue status has changed since last
          check.
        *args, *kwargs
          Unused arguments from qt widgets

        Emits
        =====
        self.status_changed
          With the updated queue status.

        """
        try:
            await self._check_queue_status(force=force)
        except comm_base.RequestTimeoutError as e:
            log.warning(str(e))
            warnings.warn(str(e))

    async def _check_queue_status(self, force: bool = False):
        """Get an update queue status from queue server and notify slots.

        Similar to ``check_queue_status`` but without the exception
        handling.

        Parameters
        ==========
        force
          If false (default), the ``queue_status_changed`` signal will
          be emitted only if the queue status has changed since last
          check.

        Emits
        =====
        self.status_changed
          With the updated queue status.

        """
        new_status = await self.api.status()
        # Add a new key for whether the queue is busy (length > 0 or running)
        has_queue = new_status["items_in_queue"] > 0
        is_running = new_status["manager_state"] in [
            "paused",
            "starting_queue",
            "executing_queue",
            "executing_task",
        ]
        new_status.setdefault("in_use", has_queue or is_running)
        # Check individual components of the status if they've changed
        signals_to_check = [
            # (status key, signal to emit)
            ("worker_environment_exists", self.environment_opened),
            ("worker_environment_state", self.environment_state_changed),
            ("manager_state", self.manager_state_changed),
            ("re_state", self.re_state_changed),
            ("items_in_queue", self.length_changed),
            ("in_use", self.in_use_changed),
            ("queue_stop_pending", self.queue_stop_changed),
            ("queue_autostart_enabled", self.autostart_changed),
        ]
        if force:
            log.debug(f"Forcing queue server status update: {new_status}")
        for key, signal in signals_to_check:
            is_new = key not in self._last_queue_status
            has_changed = new_status[key] != self._last_queue_status.get(key)
            if is_new or has_changed or force:
                signal.emit(new_status[key])
        # Check for new available devices
        if new_status["devices_allowed_uid"] != self._last_queue_status.get(
            "devices_allowed_uid"
        ):
            await self.update_devices()
        # check the whole status to see if it's changed
        has_changed = new_status != self._last_queue_status
        if has_changed or force:
            self.status_changed.emit(new_status)
            self._last_queue_status = new_status

    async def update_devices(self):
        "Emit the latest dict of available devices."
        response = await self.api.devices_allowed()
        if response["success"]:
            devices = response["devices_allowed"]
            self.devices_changed.emit(devices)
        else:
            log.warning(
                "Could not poll devices_allowed:"
                f" {response.get('msg', 'reason unknown.')}"
            )


# -----------------------------------------------------------------------------
# :author:    Mark Wolfman
# :email:     wolfman@anl.gov
# :copyright: Copyright © 2023, UChicago Argonne, LLC
#
# Distributed under the terms of the 3-Clause BSD License
#
# The full license is in the file LICENSE, distributed with this software.
#
# DISCLAIMER
#
# THIS SOFTWARE IS PROVIDED BY THE COPYRIGHT HOLDERS AND CONTRIBUTORS
# "AS IS" AND ANY EXPRESS OR IMPLIED WARRANTIES, INCLUDING, BUT NOT
# LIMITED TO, THE IMPLIED WARRANTIES OF MERCHANTABILITY AND FITNESS FOR
# A PARTICULAR PURPOSE ARE DISCLAIMED. IN NO EVENT SHALL THE COPYRIGHT
# HOLDER OR CONTRIBUTORS BE LIABLE FOR ANY DIRECT, INDIRECT, INCIDENTAL,
# SPECIAL, EXEMPLARY, OR CONSEQUENTIAL DAMAGES (INCLUDING, BUT NOT
# LIMITED TO, PROCUREMENT OF SUBSTITUTE GOODS OR SERVICES; LOSS OF USE,
# DATA, OR PROFITS; OR BUSINESS INTERRUPTION) HOWEVER CAUSED AND ON ANY
# THEORY OF LIABILITY, WHETHER IN CONTRACT, STRICT LIABILITY, OR TORT
# (INCLUDING NEGLIGENCE OR OTHERWISE) ARISING IN ANY WAY OUT OF THE USE
# OF THIS SOFTWARE, EVEN IF ADVISED OF THE POSSIBILITY OF SUCH DAMAGE.
#
# -----------------------------------------------------------------------------<|MERGE_RESOLUTION|>--- conflicted
+++ resolved
@@ -9,11 +9,8 @@
 from qtpy.QtCore import QObject, QTimer, Signal
 
 from haven import load_config
-<<<<<<< HEAD
-from haven.exceptions import UnknownDeviceConfiguration
-=======
+
 from haven.exceptions import InvalidConfiguration
->>>>>>> 5a73a7ed
 
 log = logging.getLogger()
 
@@ -21,19 +18,10 @@
 def queueserver_api():
     try:
         config = load_config()["queueserver"]
-<<<<<<< HEAD
         ctrl_addr = f"tcp://{config['control_host']}:{config['control_port']}"
         info_addr = f"tcp://{config['info_host']}:{config['info_port']}"
     except KeyError as e:
-        raise UnknownDeviceConfiguration(str(e))
-=======
-    except KeyError:
-        raise InvalidConfiguration(
-            "Could not load queueserver info from iconfig.toml file."
-        )
-    ctrl_addr = f"tcp://{config['control_host']}:{config['control_port']}"
-    info_addr = f"tcp://{config['info_host']}:{config['info_port']}"
->>>>>>> 5a73a7ed
+        raise InvalidConfiguration(str(e))
     api = REManagerAPI(zmq_control_addr=ctrl_addr, zmq_info_addr=info_addr)
     return api
 
