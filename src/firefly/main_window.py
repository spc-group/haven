--- conflicted
+++ resolved
@@ -277,20 +277,9 @@
         for action in plan_actions.values():
             self.ui.plans_menu.addAction(action)
         # Add entries for general scan management
-<<<<<<< HEAD
-        self.ui.menuScans.addSeparator()
-        self.ui.menuScans.addAction(app.show_run_browser_action)
-        self.ui.menuScans.addAction(app.show_live_viewer_action)
-        # Detectors menu
-        self.ui.detectors_menu = QtWidgets.QMenu(self.ui.menubar)
-        self.ui.detectors_menu.setObjectName("detectors_menu")
-        self.ui.detectors_menu.setTitle("&Detectors")
-        self.ui.menubar.addAction(self.ui.detectors_menu.menuAction())
-=======
         self.ui.plans_menu.addSeparator()
         if run_browser_action is not None:
             self.ui.plans_menu.addAction(run_browser_action)
->>>>>>> e0a27085
         # Voltmeters window
         if voltmeters_action is not None:
             self.ui.detectors_menu.addAction(voltmeters_action)
