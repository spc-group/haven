--- conflicted
+++ resolved
@@ -1,9 +1,4 @@
-<<<<<<< HEAD
-import haven
-from firefly import display, slits
-=======
 from firefly import slits
->>>>>>> 5727bce7
 from haven.instrument import mirrors
 
 
