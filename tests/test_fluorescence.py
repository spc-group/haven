from unittest.mock import MagicMock
from ophyd import Kind
from bluesky import plans as bp

import pytest

from epics import caget


def test_load_dxp(sim_registry, mocker):
    mocker.patch("ophyd.signal.EpicsSignalBase._ensure_connected")
    from haven.instrument.fluorescence_detector import load_fluorescence_detectors

    load_fluorescence_detectors(config=None)
    # See if the device was loaded
    vortex = sim_registry.find(name="vortex_me4")
    # Check that the MCA's are available
    assert hasattr(vortex.mcas, "mca1")
    assert hasattr(vortex.mcas, "mca2")
    assert hasattr(vortex.mcas, "mca3")
    assert hasattr(vortex.mcas, "mca4")
    # Check that MCA's have ROI's available
    assert hasattr(vortex.mcas.mca1, "rois")
    assert hasattr(vortex.mcas.mca1.rois, "roi1")
    # Check that bluesky hints were added
    assert hasattr(vortex.mcas.mca1.rois.roi1, "is_hinted")
    assert vortex.mcas.mca1.rois.roi1.is_hinted.pvname == "vortex_me4:mca1_R1BH"


@pytest.fixture()
def vortex(sim_registry, mocker):
    mocker.patch("ophyd.signal.EpicsSignalBase._ensure_connected")
    from haven.instrument.fluorescence_detector import load_dxp_detector

    # load_fluorescence_detectors(config=None)
    load_dxp_detector(
        device_name="vortex_me4",
        prefix="255idDXP",
        num_elements=4,
    )
    # See if the device was loaded
    vortex = sim_registry.find(name="vortex_me4")
    yield vortex


<<<<<<< HEAD
@pytest.mark.xfail
def test_enable_rois(vortex):
    assert hasattr(vortex.mcas.mca1, "rois")
    # Test that all channels are disabled by default
    assert "vortex_me4_mca1_rois_roi1" not in vortex.read_attrs
    assert "preset_live_time" in vortex.read_attrs
    assert "preset_mode" in vortex.configuration_attrs
    # Make sure config attrs are in the right place
    config_signals = [
        "mcas.mca3.rois.roi0.label",
        "mcas.mca3.rois.roi0.bkgnd_chans",
        "mcas.mca3.rois.roi0.hi_chan",
        "mcas.mca3.rois.roi0.lo_chan",
    ]
    normal_signals = ["mcas.mca3.rois.roi0.count", "mcas.mca3.rois.roi0.net_count"]
    omitted_signals = [
        "mcas.mca3.rois.roi0.preset_count",
        "mcas.mca3.rois.roi0.is_preset",
    ]
    for attr in config_signals:
        assert attr not in vortex.configuration_attrs
        assert attr not in vortex.read_attrs
    for attr in normal_signals:
        assert attr not in vortex.read_attrs
        assert attr not in vortex.configuration_attrs
    for attr in omitted_signals:
        assert attr not in vortex.read_attrs
        assert attr not in vortex.configuration_attrs
    # Enable all ROIs
    vortex.enable_rois()
    for attr in config_signals:
        assert attr in vortex.configuration_attrs
        assert attr not in vortex.read_attrs
    for attr in normal_signals:
        assert attr in vortex.read_attrs
        assert attr not in vortex.configuration_attrs
    for attr in omitted_signals:
        assert attr not in vortex.read_attrs
        assert attr not in vortex.configuration_attrs
    # Disable all ROIs
    vortex.disable_rois()
    for attr in config_signals:
        assert attr not in vortex.configuration_attrs
        assert attr not in vortex.read_attrs
    for attr in normal_signals:
        assert attr not in vortex.read_attrs
        assert attr not in vortex.configuration_attrs
    for attr in omitted_signals:
        assert attr not in vortex.read_attrs
        assert attr not in vortex.configuration_attrs


def test_enable_some_rois(vortex):
    vortex.disable_rois()
    assert "mcas.mca1.rois.roi0" not in vortex.read_attrs
    assert "mcas.mca1.rois.roi1" not in vortex.read_attrs
    # Enable just ROI0
    vortex.enable_rois(rois=[0])
    assert "mcas.mca1.rois.roi0" in vortex.read_attrs
    assert "mcas.mca1.rois.roi1" not in vortex.read_attrs
    # Disable just ROI0
    vortex.enable_rois()
    vortex.disable_rois(rois=[0])
    assert "mcas.mca1.rois.roi0" not in vortex.read_attrs
    assert "mcas.mca1.rois.roi1" in vortex.read_attrs


def test_enable_all_elements(vortex):
    vortex.enable_rois()
    vortex.disable_elements()
    assert "mcas.mca1.rois.roi0" not in vortex.read_attrs
    assert "mcas.mca1.rois.roi1" not in vortex.read_attrs
    # Enable just ROI0
    vortex.enable_elements(elements=[1])
    assert "mcas.mca1.rois.roi0" in vortex.read_attrs
    assert "mcas.mca2.rois.roi0" not in vortex.read_attrs
    # Disable just ROI0
    vortex.enable_elements()
    vortex.disable_elements(elements=[0])
    assert "mcas.mca0.rois.roi0" not in vortex.read_attrs
    assert "mcas.mca1.rois.roi0" in vortex.read_attrs
=======
def test_enable_some_rois(vortex, ioc_dxp):
    """Test that the correct ROIs are enabled/disabled."""
    statuses = vortex.enable_rois(rois=[2, 5], elements=[1, 3])
    # Give the IOC time to change the PVs
    for status in statuses:
        status.wait()
        # Check that at least one of the ROIs was changed
    roi = vortex.mcas.mca1.rois.roi2
    hinted = roi.is_hinted.get(use_monitor=False)
    assert hinted == 1


def test_enable_rois(vortex, ioc_dxp):
    """Test that the correct ROIs are enabled/disabled."""
    statuses = vortex.enable_rois()
    # Give the IOC time to change the PVs
    for status in statuses:
        status.wait()
        # Check that at least one of the ROIs was changed
    roi = vortex.mcas.mca1.rois.roi2
    hinted = roi.is_hinted.get(use_monitor=False)
    assert hinted == 1


def test_disable_some_rois(vortex, ioc_dxp):
    """Test that the correct ROIs are enabled/disabled."""
    statuses = vortex.enable_rois(rois=[2, 5], elements=[1, 3])
    # Give the IOC time to change the PVs
    for status in statuses:
        status.wait()
    # Check that at least one of the ROIs was changed
    roi = vortex.mcas.mca1.rois.roi2
    hinted = roi.is_hinted.get(use_monitor=False)
    assert hinted == 1
    statuses = vortex.disable_rois(rois=[2, 5], elements=[1, 3])
    # Give the IOC time to change the PVs
    for status in statuses:
        status.wait()
    # Check that at least one of the ROIs was changed
    roi = vortex.mcas.mca1.rois.roi2
    hinted = roi.is_hinted.get(use_monitor=False)
    assert hinted == 0


def test_disable_rois(vortex, ioc_dxp):
    """Test that the correct ROIs are enabled/disabled."""
    statuses = vortex.enable_rois()
    # Give the IOC time to change the PVs
    for status in statuses:
        status.wait()

    statuses = vortex.disable_rois()
    # Give the IOC time to change the PVs
    for status in statuses:
        status.wait()
        # Check that at least one of the ROIs was changed
    roi = vortex.mcas.mca1.rois.roi2
    hinted = roi.is_hinted.get(use_monitor=False)
    assert hinted == 0
>>>>>>> 4c560030


@pytest.mark.xfail
def test_with_plan(vortex):
    assert False, "Write test"


def test_stage_signal_names(sim_vortex):
    """Check that we can set the name of the detector ROIs dynamically."""
    dev = sim_vortex.mcas.mca1.rois.roi1
    dev.label.put("Ni-Ka")
    # Ensure the name isn't changed yet
    assert "Ni-Ka" not in dev.name
    assert "Ni_Ka" not in dev.name
    orig_name = dev.name
    dev.stage()
    try:
        result = dev.read()
    except Exception:
        raise
    else:
        assert "Ni-Ka" not in dev.name  # Make sure it gets sanitized
        assert "Ni_Ka" in dev.name
    finally:
        dev.unstage()
    # Name gets reset when unstaged
    assert dev.name == orig_name
    # Check acquired data uses dynamic names
    for res in result.keys():
        assert "Ni_Ka" in res


def test_stage_signal_hinted(sim_vortex):
    dev = sim_vortex.mcas.mca1.rois.roi1
    # Check that ROI is not hinted by default
    assert dev.name not in sim_vortex.hints
    # Enable the ROI by setting it's kind PV to "hinted"
    dev.is_hinted.put(True)
    # Ensure signals are not hinted before being staged
    assert dev.net_count.name not in sim_vortex.hints["fields"]
    try:
        dev.stage()
    except Exception:
        raise
    else:
        assert dev.net_count.name in sim_vortex.hints["fields"]
        assert (
            sim_vortex.mcas.mca1.rois.roi0.net_count.name
            not in sim_vortex.hints["fields"]
        )
    finally:
        dev.unstage()
    # Did it restore kinds properly when unstaging
    assert dev.net_count.name not in sim_vortex.hints["fields"]
    assert (
        sim_vortex.mcas.mca1.rois.roi0.net_count.name not in sim_vortex.hints["fields"]
    )<|MERGE_RESOLUTION|>--- conflicted
+++ resolved
@@ -43,89 +43,6 @@
     yield vortex
 
 
-<<<<<<< HEAD
-@pytest.mark.xfail
-def test_enable_rois(vortex):
-    assert hasattr(vortex.mcas.mca1, "rois")
-    # Test that all channels are disabled by default
-    assert "vortex_me4_mca1_rois_roi1" not in vortex.read_attrs
-    assert "preset_live_time" in vortex.read_attrs
-    assert "preset_mode" in vortex.configuration_attrs
-    # Make sure config attrs are in the right place
-    config_signals = [
-        "mcas.mca3.rois.roi0.label",
-        "mcas.mca3.rois.roi0.bkgnd_chans",
-        "mcas.mca3.rois.roi0.hi_chan",
-        "mcas.mca3.rois.roi0.lo_chan",
-    ]
-    normal_signals = ["mcas.mca3.rois.roi0.count", "mcas.mca3.rois.roi0.net_count"]
-    omitted_signals = [
-        "mcas.mca3.rois.roi0.preset_count",
-        "mcas.mca3.rois.roi0.is_preset",
-    ]
-    for attr in config_signals:
-        assert attr not in vortex.configuration_attrs
-        assert attr not in vortex.read_attrs
-    for attr in normal_signals:
-        assert attr not in vortex.read_attrs
-        assert attr not in vortex.configuration_attrs
-    for attr in omitted_signals:
-        assert attr not in vortex.read_attrs
-        assert attr not in vortex.configuration_attrs
-    # Enable all ROIs
-    vortex.enable_rois()
-    for attr in config_signals:
-        assert attr in vortex.configuration_attrs
-        assert attr not in vortex.read_attrs
-    for attr in normal_signals:
-        assert attr in vortex.read_attrs
-        assert attr not in vortex.configuration_attrs
-    for attr in omitted_signals:
-        assert attr not in vortex.read_attrs
-        assert attr not in vortex.configuration_attrs
-    # Disable all ROIs
-    vortex.disable_rois()
-    for attr in config_signals:
-        assert attr not in vortex.configuration_attrs
-        assert attr not in vortex.read_attrs
-    for attr in normal_signals:
-        assert attr not in vortex.read_attrs
-        assert attr not in vortex.configuration_attrs
-    for attr in omitted_signals:
-        assert attr not in vortex.read_attrs
-        assert attr not in vortex.configuration_attrs
-
-
-def test_enable_some_rois(vortex):
-    vortex.disable_rois()
-    assert "mcas.mca1.rois.roi0" not in vortex.read_attrs
-    assert "mcas.mca1.rois.roi1" not in vortex.read_attrs
-    # Enable just ROI0
-    vortex.enable_rois(rois=[0])
-    assert "mcas.mca1.rois.roi0" in vortex.read_attrs
-    assert "mcas.mca1.rois.roi1" not in vortex.read_attrs
-    # Disable just ROI0
-    vortex.enable_rois()
-    vortex.disable_rois(rois=[0])
-    assert "mcas.mca1.rois.roi0" not in vortex.read_attrs
-    assert "mcas.mca1.rois.roi1" in vortex.read_attrs
-
-
-def test_enable_all_elements(vortex):
-    vortex.enable_rois()
-    vortex.disable_elements()
-    assert "mcas.mca1.rois.roi0" not in vortex.read_attrs
-    assert "mcas.mca1.rois.roi1" not in vortex.read_attrs
-    # Enable just ROI0
-    vortex.enable_elements(elements=[1])
-    assert "mcas.mca1.rois.roi0" in vortex.read_attrs
-    assert "mcas.mca2.rois.roi0" not in vortex.read_attrs
-    # Disable just ROI0
-    vortex.enable_elements()
-    vortex.disable_elements(elements=[0])
-    assert "mcas.mca0.rois.roi0" not in vortex.read_attrs
-    assert "mcas.mca1.rois.roi0" in vortex.read_attrs
-=======
 def test_enable_some_rois(vortex, ioc_dxp):
     """Test that the correct ROIs are enabled/disabled."""
     statuses = vortex.enable_rois(rois=[2, 5], elements=[1, 3])
@@ -185,7 +102,6 @@
     roi = vortex.mcas.mca1.rois.roi2
     hinted = roi.is_hinted.get(use_monitor=False)
     assert hinted == 0
->>>>>>> 4c560030
 
 
 @pytest.mark.xfail
