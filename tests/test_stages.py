--- conflicted
+++ resolved
@@ -1,13 +1,9 @@
 from unittest import mock
 
 import pytest
-<<<<<<< HEAD
 from ophyd import StatusBase
 from ophyd.sim import instantiate_fake_device, make_fake_device
 import numpy as np
-=======
-from unittest import mock
->>>>>>> eb5efdcd
 
 from haven import registry, exceptions
 from haven.instrument import stage
