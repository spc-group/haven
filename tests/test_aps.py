--- conflicted
+++ resolved
@@ -39,8 +39,4 @@
     bss = sim_registry.find(name="bss")
     assert hasattr(bss, "esaf")
     assert hasattr(bss.esaf, "esaf_id")
-<<<<<<< HEAD
-    assert bss.esaf.esaf_id.pvname == "99id:bss:esaf:id"
-=======
-    assert bss.esaf.esaf_id.pvname == "255idc:bss:esaf:id"
->>>>>>> 724cab74
+    assert bss.esaf.esaf_id.pvname == "255idc:bss:esaf:id"