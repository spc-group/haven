--- conflicted
+++ resolved
@@ -403,21 +403,6 @@
     yield camera
 
 
-<<<<<<< HEAD
-class DxpVortex(DxpDetector):
-    mcas = DDC(
-        add_dxp_mcas(range_=[0, 1, 2, 3]),
-        kind=Kind.normal | Kind.hinted,
-        default_read_attrs=[f"mca{i}" for i in [0, 1, 2, 3]],
-        default_configuration_attrs=[f"mca{i}" for i in [0, 1, 2, 3]],
-    )
-
-
-@pytest.fixture()
-def dxp(sim_registry):
-    FakeDXP = make_fake_device(DxpVortex)
-    vortex = FakeDXP(name="vortex_me4", labels={"xrf_detectors"})
-=======
 qs_status = {
     "msg": "RE Manager v0.0.18",
     "items_in_queue": 0,
@@ -462,11 +447,19 @@
         ffapp._queue_thread.wait(5)
 
 
-@pytest.fixture()
-def sim_vortex(sim_registry):
-    FakeDXP = make_fake_device(DxpDetectorBase)
-    vortex = FakeDXP(name="vortex_me4", labels={"xrf_detectors", "detectors"})
->>>>>>> 68bacc58
+class DxpVortex(DxpDetector):
+    mcas = DDC(
+        add_dxp_mcas(range_=[0, 1, 2, 3]),
+        kind=Kind.normal | Kind.hinted,
+        default_read_attrs=[f"mca{i}" for i in [0, 1, 2, 3]],
+        default_configuration_attrs=[f"mca{i}" for i in [0, 1, 2, 3]],
+    )
+
+
+@pytest.fixture()
+def dxp(sim_registry):
+    FakeDXP = make_fake_device(DxpVortex)
+    vortex = FakeDXP(name="vortex_me4", labels={"xrf_detectors"})
     sim_registry.register(vortex)
     # vortex.net_cdf.dimensions.set([1477326, 1, 1])
     yield vortex
@@ -531,14 +524,9 @@
 
 @pytest.fixture()
 def RE(event_loop):
-<<<<<<< HEAD
     return RunEngineStub(call_returns_result=True)
-
 
 @pytest.fixture()
 def beamline_connected():
     with _beamline_connected(True):
-        yield
-=======
-    return RunEngineStub(call_returns_result=True)
->>>>>>> 68bacc58
+        yield