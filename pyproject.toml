--- conflicted
+++ resolved
@@ -18,7 +18,6 @@
 keywords = ["synchrotron", "xray", "bluesky"]
 dependencies = [
     "aioca",
-<<<<<<< HEAD
     "aiokafka==0.12.0",
     "apsbss==1.5.6",
     "apstools==1.7.3",
@@ -27,22 +26,14 @@
     "ophyd-async==0.10.0a3",
     "apsbss",
     "xraydb>=4.5.0",
-=======
-    "aiokafka",
-    "bluesky",
-    "ophyd",
     # "ophyd-async>=0.9.0",
     # We need this custom ophyd-async fork until merge into main
     #         https://github.com/bluesky/ophyd-async/issues/713
     "ophyd-async @ git+https://github.com/spc-group/ophyd-async@detector_races",
-    "apsbss",
-    "xraydb",
->>>>>>> a6914e0d
     "mergedeep",
     "xrayutilities",
     "bluesky-queueserver-api",
     "tomlkit",
-<<<<<<< HEAD
     "apsbits",
     "pint",
     "pcdsdevices",
@@ -78,23 +69,6 @@
     "scipy-stubs",
     "mypy"
 ]
-=======
-    "apstools",
-    "apsbits",
-    "ophyd-registry>=2.0.0rc1",
-    "caproto",
-    "pcdsdevices",
-    "bluesky-adaptive",
-    "tiled[client]",
-    "guarneri>=0.2.0",
-    "httpx[http2]"
-]
-
-[project.optional-dependencies]
-dev = ["black", "pytest", "asynctest", "build", "twine", "pytest-httpx",
-       "time-machine", "pytest-mock", "pytest-qt", "flake8", "pytest-asyncio",
-       "pytest_httpx", "scipy-stubs", "mypy"]
->>>>>>> a6914e0d
 gui = [
     "qtawesome>=1.4.0",
     "pydm==1.25.2",
