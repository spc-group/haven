[project]
name = "haven-spc"
version = "2025.02.1"
authors = [
  { name="Mark Wolfman", email="wolfman@anl.gov" },
]
description = "Tools and GUI for running the spectroscopy group beamlines at the Advanced Photon Source."
readme = "README.md"
requires-python = ">=3.11"
classifiers = [
    "Programming Language :: Python :: 3",
    "Operating System :: OS Independent",
    "Development Status :: 3 - Alpha",
    "Topic :: Scientific/Engineering",
    "Topic :: System :: Hardware",
]
license = "BSD-3-clause"
keywords = ["synchrotron", "xray", "bluesky"]
dependencies = [
    "aioca",
<<<<<<< HEAD
    "aiokafka",
    "bluesky",
    "ophyd",
    "ophyd-async>=0.9.0",
    # We need this custom ophyd-async fork until merge into main
    #         https://github.com/bluesky/ophyd-async/issues/713
    # "ophyd-async @ git+https://github.com/spc-group/ophyd-async@detector_races",
    "xraydb",
    "mergedeep",
    "xrayutilities",
    "bluesky-queueserver-api",
    "tomlkit",
    "apstools",
=======
    "aiokafka==0.12.0",
>>>>>>> d441b923
    "apsbits",
    "apsbss==1.5.6",
    "apstools==1.7.3",
    "bluesky==1.14.0",
    "bluesky-adaptive",
    "bluesky-queueserver-api",
    "guarneri==0.2.0",
    "httpx[http2]",
    "mergedeep",
    "ophyd==1.10.5",
    # "ophyd-async==0.10.0",
    # We need this ophyd-async development branch until a new release (>0.10.0a4)
    "ophyd-async @ git+https://github.com/bluesky/ophyd-async@f652399e24c045b0f6c675d173c1ef588f909062",
    "pint",
    "pcdsdevices",
    "rich",
    "stamina",
    "tiled[client]==0.1.0b27",
    "tomlkit",
    "xraydb>=4.5.0",
    "xrayutilities",
]

[project.optional-dependencies]
dev = [
    "black",
    "pytest",
    "asynctest",
    "build",
    "twine",
    "pytest-httpx",
    "time-machine",
    "pytest-mock",
    "pytest-qt",
    "pytest-xvfb",
    "flake8",
    "isort",
    "sphinx",
    "autoapi",
    "nbsphinx",
    "graphviz",
    "sphinxcontrib-napoleon",
    "pytest-asyncio",
    "pytest_httpx",
    "scipy-stubs",
    "mypy"
]
gui = [
    "qtawesome>=1.4.0",
    "pydm==1.25.2",
    "pyqtgraph",
    "qasync",
    "tiled[all]",
    "bluesky-widgets",
    "typhos>=3.1.0",  # need the find_signal method on the SignalConnection()
]

[project.urls]
"Homepage" = "https://haven-spc.readthedocs.io/en/latest/"
"Bug Tracker" = "https://github.com/spc-group/haven/issues"

[project.entry-points."pydm.data_plugin"]
HavenPlugin = "firefly.pydm_plugin:HavenPlugin"

[project.scripts]
haven_config = "haven._iconfig:print_config_value"
haven_queueserver = "queueserver.launch_queueserver:launch_queueserver"
databroker_consumer = "queueserver.databroker_consumer:main"
tiled_consumer = "queueserver.tiled_consumer:main"

[project.gui-scripts]
firefly = "firefly.launcher:main"
firefly_cameras = "firefly.launcher:cameras"

[tool.setuptools.package-data]
firefly = ["firefly.qss"]
# This might be necessary in the future for BITS compatibility
# "" = "src"

[tool.setuptools_scm]

[build-system]
requires = ["setuptools>=61.0", "setuptools-scm>=8.0"]
build-backend = "setuptools.build_meta"

[tool.isort]
profile = "black"

[tool.versioneer]
VCS = "git"
style = "pep440"
versionfile_source = "src/haven/_version.py"
versionfile_build = "haven/_version.py"
tag_prefix = "haven-"
parentdir_prefix = "haven-"

[tool.mypy]
files = [
    'src/firefly/energy.py', 'src/firefly/tests/test_energy_display.py',
    'src/firefly/devices/axilon_monochromator.py', 'src/firefly/tests/test_monochromator.py',
    'src/firefly/devices/undulator.py', 'src/firefly/tests/test_undulator.py',
    'src/haven/run_engine.py', 'src/haven/tests/test_run_engine.py',
    'src/haven/devices/asymmotron.py', "src/haven/tests/test_asymmotron.py",
<<<<<<< HEAD
    "src/haven/bss.py", "src/haven/tests/test_bss.py",
=======
    'src/haven/devices/ion_chamber.py', "src/haven/tests/test_ion_chamber.py",
    'src/haven/devices/motor.py', "src/haven/tests/test_motor.py",
    'src/haven/devices/undulator.py', "src/haven/tests/test_undulator.py",
    'src/haven/plans/_calibrate.py', 'src/haven/tests/test_calibrate_plan.py',
    'src/haven/plans/_set_energy.py', 'src/haven/tests/test_set_energy.py',
    'src/haven/plans/_xafs_scan.py', 'src/haven/plans/_energy_scan.py', 'src/haven/tests/test_energy_xafs_scan.py',
>>>>>>> d441b923
    'src/haven/positioner.py', "src/haven/tests/test_positioner.py",
    
]
follow_imports = "skip"
follow_untyped_imports = true<|MERGE_RESOLUTION|>--- conflicted
+++ resolved
@@ -18,23 +18,7 @@
 keywords = ["synchrotron", "xray", "bluesky"]
 dependencies = [
     "aioca",
-<<<<<<< HEAD
-    "aiokafka",
-    "bluesky",
-    "ophyd",
-    "ophyd-async>=0.9.0",
-    # We need this custom ophyd-async fork until merge into main
-    #         https://github.com/bluesky/ophyd-async/issues/713
-    # "ophyd-async @ git+https://github.com/spc-group/ophyd-async@detector_races",
-    "xraydb",
-    "mergedeep",
-    "xrayutilities",
-    "bluesky-queueserver-api",
-    "tomlkit",
-    "apstools",
-=======
     "aiokafka==0.12.0",
->>>>>>> d441b923
     "apsbits",
     "apsbss==1.5.6",
     "apstools==1.7.3",
@@ -138,18 +122,14 @@
     'src/firefly/devices/undulator.py', 'src/firefly/tests/test_undulator.py',
     'src/haven/run_engine.py', 'src/haven/tests/test_run_engine.py',
     'src/haven/devices/asymmotron.py', "src/haven/tests/test_asymmotron.py",
-<<<<<<< HEAD
     "src/haven/bss.py", "src/haven/tests/test_bss.py",
-=======
     'src/haven/devices/ion_chamber.py', "src/haven/tests/test_ion_chamber.py",
     'src/haven/devices/motor.py', "src/haven/tests/test_motor.py",
     'src/haven/devices/undulator.py', "src/haven/tests/test_undulator.py",
     'src/haven/plans/_calibrate.py', 'src/haven/tests/test_calibrate_plan.py',
     'src/haven/plans/_set_energy.py', 'src/haven/tests/test_set_energy.py',
     'src/haven/plans/_xafs_scan.py', 'src/haven/plans/_energy_scan.py', 'src/haven/tests/test_energy_xafs_scan.py',
->>>>>>> d441b923
     'src/haven/positioner.py', "src/haven/tests/test_positioner.py",
-    
 ]
 follow_imports = "skip"
 follow_untyped_imports = true