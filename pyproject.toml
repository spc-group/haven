--- conflicted
+++ resolved
@@ -16,14 +16,6 @@
 ]
 license = "BSD-3-clause"
 keywords = ["synchrotron", "xray", "bluesky"]
-<<<<<<< HEAD
-dependencies = ["aioca", "aiokafka", "bluesky==1.13.1", "ophyd",
-	        "ophyd-async>=0.9.0a2", "apsbss", "xraydb",
-	        "mergedeep", "xrayutilities", "bluesky-queueserver-api", "tomlkit",
-		"apstools", "apsbits", "ophyd-registry>=2.0.0rc1", "caproto", "pcdsdevices",
-		"bluesky-adaptive", "tiled[client]", "guarneri>=0.2.0",
-		"httpx[http2]"]
-=======
 dependencies = [
     "aioca",
     "aiokafka==0.12.0",
@@ -50,7 +42,6 @@
     "xraydb>=4.5.0",
     "xrayutilities",
 ]
->>>>>>> a078967d
 
 [project.optional-dependencies]
 dev = [
