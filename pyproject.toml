--- conflicted
+++ resolved
@@ -17,72 +17,9 @@
 license = "BSD-3-clause"
 keywords = ["synchrotron", "xray", "bluesky"]
 dependencies = [
-<<<<<<< HEAD
-    "aioca",
-    "aiokafka==0.12.0",
-    "apsbits",
-    "apsbss==1.5.6",
-    "apstools==1.7.3",
-    "bluesky==1.14.2",
-    "bluesky-adaptive",
-    # Temprary commit until a new release is available
-    #   https://github.com/bluesky/bluesky-queueserver/pull/329
-    # "bluesky-queueserver @ git+https://github.com/dmgav/bluesky-queueserver@ophyd-async",
-    "bluesky-queueserver @ git+https://github.com/bluesky/bluesky-queueserver@fd7219aacff73aed42e15eca3b9d26d058ab6c1d",
-    # "bluesky-queueserver==0.0.22",
-    "bluesky-queueserver-api==0.0.12",
-    "bluesky-tiled-plugins==2.0.0b64",
-    "guarneri==0.2.0",
-    "httpx[http2]",
-    "mergedeep",
-    "ophyd==1.10.7",
-    "ophyd-async==0.13.1",
-    "pint",
-    "pcdsdevices",
-    "rich",
-    "stamina",
-    "tiled[client]==0.1.0b29",
-    "tomlkit",
-    "xraydb>=4.5.0",
-    "xrayutilities",
-]
-
-[project.optional-dependencies]
-dev = [
-    "black",
-    "build",
-    "graphviz",
-    "isort",
-    "autoapi",
-    "mypy",
-    "nbsphinx",
-    "sphinx",
-    "sphinxcontrib-napoleon",
-    "time-machine",
-    "pytest",
-    "pytest-asyncio",
-    "pytest_httpx",
-    "pytest-mock",
-    "pytest-qt",
-    "pytest-xvfb",
-    "ruff",
-    "scipy-stubs",
-    "twine"
-]
-gui = [
-    "qtawesome>=1.4.0",
-    "pydm==1.25.2",
-    "pyqtgraph",
-    "qasync",
-    "bluesky-widgets",
-    "typhos>=3.1.0",  # need the find_signal method on the SignalConnection()
-]
-=======
     # Managed by pixi
     # To-do: what dependencies do we actually need for e.g. pip install.
 ]
-
->>>>>>> 14b6d11d
 
 [project.urls]
 "Homepage" = "https://haven-spc.readthedocs.io/en/latest/"
