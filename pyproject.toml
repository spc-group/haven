[project]
name = "haven-spc"
version = "2025.02.1"
authors = [
  { name="Mark Wolfman", email="wolfman@anl.gov" },
]
description = "Tools and GUI for running the spectroscopy group beamlines at the Advanced Photon Source."
readme = "README.md"
# requires-python = ">=3.14"
classifiers = [
    "Programming Language :: Python :: 3",
    "Operating System :: OS Independent",
    "Development Status :: 3 - Alpha",
    "Topic :: Scientific/Engineering",
    "Topic :: System :: Hardware",
]
license = "BSD-3-clause"
keywords = ["synchrotron", "xray", "bluesky"]
dependencies = [
<<<<<<< HEAD
    "aioca",
    "aiokafka==0.12.0",
    "apsbits",
    "apsbss==1.5.6",
    "apstools==1.7.3",
    "bluesky==1.14.0",
    "bluesky-adaptive",
    "bluesky-queueserver==0.0.22",
    "bluesky-queueserver-api==0.0.12",
    "guarneri==0.2.0",
    "httpx[http2]",
    "mergedeep",
    "ophyd==1.10.5",
    # "ophyd-async==0.10.0",
    # We need this ophyd-async development branch until a new release (>0.10.0a4)
    "ophyd-async @ git+https://github.com/bluesky/ophyd-async@f652399e24c045b0f6c675d173c1ef588f909062",
    "pint",
    "pcdsdevices",
    "rich",
    "stamina",
    "tiled[client]==0.1.0b27",
    "tiled-export",
    "tomlkit",
    "xraydb>=4.5.0",
    "xrayutilities",
]

[project.optional-dependencies]
dev = [
    "black",
    "pytest",
    "asynctest",
    "build",
    "twine",
    "pytest-httpx",
    "time-machine",
    "pytest-mock",
    "pytest-qt",
    "pytest-xvfb",
    "flake8",
    "isort",
    "sphinx",
    "autoapi",
    "nbsphinx",
    "graphviz",
    "sphinxcontrib-napoleon",
    "pytest-asyncio",
    "pytest_httpx",
    "scipy-stubs",
    "mypy"
]
gui = [
    "qtawesome>=1.4.0",
    "pydm==1.25.2",
    "pyqtgraph",
    "qasync",
    "tiled[all]",
    "bluesky-widgets",
    "typhos>=3.1.0",  # need the find_signal method on the SignalConnection()
=======
    # Managed by pixi
    # To-do: what dependencies do we actually need for e.g. pip install.
>>>>>>> 6334e6e1
]

[project.urls]
"Homepage" = "https://haven-spc.readthedocs.io/en/latest/"
"Bug Tracker" = "https://github.com/spc-group/haven/issues"

[project.entry-points."pydm.data_plugin"]
HavenPlugin = "firefly.pydm_plugin:HavenPlugin"

[project.scripts]
haven_config = "haven._iconfig:print_config_value"
<<<<<<< HEAD
haven_queueserver = "queueserver.launch_queueserver:launch_queueserver"
databroker_consumer = "queueserver.databroker_consumer:main"
tiled_consumer = "queueserver.tiled_consumer:main"
"export-runs" = "haven.export:main"
=======
>>>>>>> 6334e6e1

[project.gui-scripts]
firefly = "firefly.launcher:main"
firefly_cameras = "firefly.launcher:cameras"

[build-system]
build-backend = "hatchling.build"
requires = ["hatchling"]

[tool.hatch.build.targets.wheel]
packages = ["src/haven", "src/firefly", "src/haven_qserver"]

[tool.isort]
profile = "black"

[tool.ruff]
target-version = "py312"

[tool.ruff.lint]
select = ["E9", "F63", "F7", "F82", "F401"]

[tool.versioneer]
VCS = "git"
style = "pep440"
versionfile_source = "src/haven/_version.py"
versionfile_build = "haven/_version.py"
tag_prefix = "haven-"
parentdir_prefix = "haven-"

[tool.mypy]
files = [
    'src/firefly/bss.py', 'tests/firefly/test_bss_display.py',
    'src/firefly/energy.py', 'tests/firefly/test_energy_display.py',
    'src/firefly/devices/axilon_monochromator.py', 'tests/firefly/devices/test_monochromator.py',
    'src/firefly/devices/undulator.py', 'tests/firefly/devices/test_undulator.py',
    'src/firefly/plans/count.py', 'tests/firefly/plans/test_count.py',
    'src/firefly/plans/duration_label.py', 'tests/firefly/plans/test_duration_label.py',
    'src/firefly/plans/metadata.py', 'tests/firefly/test_metadata_widget.py',
    'src/firefly/plans/move.py', 'tests/firefly/plans/test_move.py',
    'src/firefly/plans/regions.py', 'tests/firefly/plans/test_regions.py',
    'src/firefly/plans/display.py', 'tests/firefly/plans/test_display.py',
    'src/firefly/plans/line_scan.py', 'tests/firefly/plans/test_line_scan.py',
    'src/firefly/plans/grid_scan.py', 'tests/firefly/plans/test_grid_scan.py',
    'src/firefly/plans/relative_checkbox.py', 'tests/firefly/test_relative_checkbox.py',
    'src/firefly/plans/util.py',
    'src/firefly/plans/xafs_scan.py', 'tests/firefly/plans/test_xafs_scan.py',
    'src/haven/run_engine.py', 'tests/haven/test_run_engine.py',
    'src/haven/devices/aerotech.py', "tests/haven/devices/test_aerotech.py",
    'src/haven/devices/asymmotron.py', "tests/haven/devices/test_asymmotron.py",
    "src/haven/bss.py", "tests/haven/test_bss.py",
    'src/haven/devices/blade_slits.py', "tests/haven/devices/test_blade_slits.py",
    'src/haven/devices/channel_cut_monochromator.py', "tests/haven/devices/test_channel_cut_monochromator.py",
    'src/haven/devices/ion_chamber.py', "tests/haven/devices/test_ion_chamber.py",
    'src/haven/devices/motor.py', "tests/haven/devices/test_motor.py",
    'src/haven/plans/_robot_transfer_sample.py', "tests/haven/plans/test_robot_transfer_sample.py",
    'src/haven/devices/undulator.py', "tests/haven/devices/test_undulator.py",
    'src/haven/devices/vacuum.py', 'tests/haven/devices/test_vacuum_devices.py',
    'src/haven/plans/_calibrate.py', 'tests/haven/plans/test_calibrate.py',
    'src/haven/plans/_set_energy.py', 'tests/haven/plans/test_set_energy.py',
    'src/haven/plans/_xafs_scan.py', 'src/haven/plans/_energy_scan.py', 'tests/haven/plans/test_energy_xafs_scan.py',
    'src/haven/plans/_fly.py', 'tests/haven/plans/test_fly.py',
    'src/haven/positioner.py', "tests/haven/test_positioner.py",
    'tests/integration/',
]
follow_imports = "skip"
follow_untyped_imports = true<|MERGE_RESOLUTION|>--- conflicted
+++ resolved
@@ -17,70 +17,8 @@
 license = "BSD-3-clause"
 keywords = ["synchrotron", "xray", "bluesky"]
 dependencies = [
-<<<<<<< HEAD
-    "aioca",
-    "aiokafka==0.12.0",
-    "apsbits",
-    "apsbss==1.5.6",
-    "apstools==1.7.3",
-    "bluesky==1.14.0",
-    "bluesky-adaptive",
-    "bluesky-queueserver==0.0.22",
-    "bluesky-queueserver-api==0.0.12",
-    "guarneri==0.2.0",
-    "httpx[http2]",
-    "mergedeep",
-    "ophyd==1.10.5",
-    # "ophyd-async==0.10.0",
-    # We need this ophyd-async development branch until a new release (>0.10.0a4)
-    "ophyd-async @ git+https://github.com/bluesky/ophyd-async@f652399e24c045b0f6c675d173c1ef588f909062",
-    "pint",
-    "pcdsdevices",
-    "rich",
-    "stamina",
-    "tiled[client]==0.1.0b27",
-    "tiled-export",
-    "tomlkit",
-    "xraydb>=4.5.0",
-    "xrayutilities",
-]
-
-[project.optional-dependencies]
-dev = [
-    "black",
-    "pytest",
-    "asynctest",
-    "build",
-    "twine",
-    "pytest-httpx",
-    "time-machine",
-    "pytest-mock",
-    "pytest-qt",
-    "pytest-xvfb",
-    "flake8",
-    "isort",
-    "sphinx",
-    "autoapi",
-    "nbsphinx",
-    "graphviz",
-    "sphinxcontrib-napoleon",
-    "pytest-asyncio",
-    "pytest_httpx",
-    "scipy-stubs",
-    "mypy"
-]
-gui = [
-    "qtawesome>=1.4.0",
-    "pydm==1.25.2",
-    "pyqtgraph",
-    "qasync",
-    "tiled[all]",
-    "bluesky-widgets",
-    "typhos>=3.1.0",  # need the find_signal method on the SignalConnection()
-=======
     # Managed by pixi
     # To-do: what dependencies do we actually need for e.g. pip install.
->>>>>>> 6334e6e1
 ]
 
 [project.urls]
@@ -92,13 +30,6 @@
 
 [project.scripts]
 haven_config = "haven._iconfig:print_config_value"
-<<<<<<< HEAD
-haven_queueserver = "queueserver.launch_queueserver:launch_queueserver"
-databroker_consumer = "queueserver.databroker_consumer:main"
-tiled_consumer = "queueserver.tiled_consumer:main"
-"export-runs" = "haven.export:main"
-=======
->>>>>>> 6334e6e1
 
 [project.gui-scripts]
 firefly = "firefly.launcher:main"
