--- conflicted
+++ resolved
@@ -8,14 +8,6 @@
 from haven.instrument import motor
 from haven import load_config
 
-<<<<<<< HEAD
-
-=======
-
-log = logging.getLogger(__name__)
-
-
->>>>>>> 7090f72a
 log = logging.getLogger(__name__)
 
 
@@ -117,10 +109,7 @@
             self.ui.menuMotors.addAction(action)
         # Add other menu actions
         self.ui.menuView.addAction(app.show_status_window_action)
-<<<<<<< HEAD
         self.ui.menuView.addAction(app.launch_queuemonitor_action)
-=======
->>>>>>> 7090f72a
         self.ui.menuPositioners.addAction(app.show_energy_window_action)
 
     def update_window_title(self):
