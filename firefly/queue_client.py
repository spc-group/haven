import time
from typing import Optional
import logging
import warnings

from qtpy.QtWidgets import QAction
from qtpy.QtCore import QThread, QObject, Signal, Slot, QTimer
from bluesky_queueserver_api.zmq import REManagerAPI
from bluesky_queueserver_api import BPlan, comm_base

from haven import load_config


log = logging.getLogger()


class QueueClientThread(QThread):
    timer: QTimer

    def __init__(self, *args, client, **kwargs):
        self.client = client
        super().__init__(*args, **kwargs)
        # Timer for polling the queueserver
        self.timer = QTimer()
        self.timer.timeout.connect(self.client.update)
        self.timer.start(1000)

    def quit(self, *args, **kwargs):
        self.timer.stop()
        # del self.timer
        # del self.client
        super().quit(*args, **kwargs)


class QueueClient(QObject):
    api: REManagerAPI
    _last_queue_length: Optional[int] = None
    last_update: float = -1
    timeout: float = 1

    # Signals responding to queue changes
    state_changed = Signal()
    length_changed = Signal(int)

    # Actions for changing the queue settings in menubars
    autoplay_action: QAction

    def __init__(self, *args, api, **kwargs):
        self.api = api
        super().__init__(*args, **kwargs)
        self.setup_actions()

    def setup_actions(self):
        self.autoplay_action = QAction()
        self.autoplay_action.setCheckable(True)
        self.autoplay_action.setObjectName("queue_autoplay_action")
        self.autoplay_action.setText("Autoplay queue")
        self.autoplay_action.setChecked(True)

    def update(self):
        now = time.time()
        if now >= self.last_update + self.timeout:
            if not load_config()['beamline']['is_connected']:
                log.warning("Beamline not connected, skipping queue client update.")
                self.timeout = 60  # Just update every 1 minute
                self.last_update = now
                return
            log.debug("Updating queue client.")
            try:
                self.check_queue_length()
            except comm_base.RequestTimeoutError as e:
                # If we can't reach the server, wait for a minute and retry
                self.timeout = min(60, self.timeout * 2)
                log.warn(str(e))
                warnings.warn(str(e))
                log.info(f"Retrying in {self.timeout} seconds.")
            else:
                # Update succeeded, so wait for a second
                self.timeout = 1
            finally:
                self.last_update = now

    @Slot(bool)
    def request_pause(self, defer: bool = True):
        """Ask the queueserver run engine to pause.

        Parameters
        ==========
        defer
          If true, the run engine will be paused at the next
          checkpoint. Otherwise, it will pause now.

        """
        option = "deferred" if defer else "immediate"
        self.api.re_pause(option=option)

    @Slot(object)
    def add_queue_item(self, item):
        log.info(f"Client adding item to queue: {item}")
        result = self.api.item_add(item=item)
        if result["success"]:
            log.info(f"Item added. New queue length: {result['qsize']}")
            new_length = result["qsize"]
            self.length_changed.emit(result["qsize"])
            # Automatically run the queue if this is the first item
            # from pprint import pprint
            if self.autoplay_action.isChecked():
                self.start_queue()
        else:
            log.error(f"Did not add queue item to queue: {result}")
            raise RuntimeError(result)

    @Slot()
    def start_queue(self):
        result = self.api.queue_start()
<<<<<<< HEAD
        # Report results
        if result["success"] is True:
            log.debug(f"Started queue server: {result}")
        else:
            log.error(f"Failed to start queue server: {result}")
            raise RuntimeError(result)
=======
        log.debug(f"Started queue: {result}")
>>>>>>> 724cab74

    @Slot()
    def check_queue_length(self):
        queue = self.api.queue_get()
        queue_length = len(queue["items"])
        log.debug(f"Queue length updated: {queue_length}")
        self.length_changed.emit(queue_length)
        self._last_queue_length = queue_length<|MERGE_RESOLUTION|>--- conflicted
+++ resolved
@@ -113,16 +113,12 @@
     @Slot()
     def start_queue(self):
         result = self.api.queue_start()
-<<<<<<< HEAD
         # Report results
         if result["success"] is True:
             log.debug(f"Started queue server: {result}")
         else:
             log.error(f"Failed to start queue server: {result}")
             raise RuntimeError(result)
-=======
-        log.debug(f"Started queue: {result}")
->>>>>>> 724cab74
 
     @Slot()
     def check_queue_length(self):
